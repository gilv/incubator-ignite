/* @java.file.header */

/*  _________        _____ __________________        _____
 *  __  ____/___________(_)______  /__  ____/______ ____(_)_______
 *  _  / __  __  ___/__  / _  __  / _  / __  _  __ `/__  / __  __ \
 *  / /_/ /  _  /    _  /  / /_/ /  / /_/ /  / /_/ / _  /  _  / / /
 *  \____/   /_/     /_/   \_,__/   \____/   \__,_/  /_/   /_/ /_/
 */

package org.gridgain.examples.events;

import org.gridgain.examples.datagrid.*;
import org.gridgain.grid.*;
import org.gridgain.grid.cache.*;
import org.gridgain.grid.events.*;
import org.gridgain.grid.lang.*;
import org.gridgain.grid.resources.*;

import java.util.*;

import static org.gridgain.grid.events.GridEventType.*;

/**
 * Demonstrates event consume API that allows to register event listeners on remote nodes.
 * <p>
 * Remote nodes should always be started with configuration file which includes
 * cache: {@code 'ggstart.sh examples/config/example-cache.xml'}.
 * <p>
 * Alternatively you can run {@link CacheNodeStartup} in another JVM which will start
 * GridGain node with {@code examples/config/example-cache.xml} configuration.
 */
public class EventsApiExample {
    /** Cache name. */
    private static final String CACHE_NAME = "partitioned";

    /**
     * Executes example.
     *
     * @param args Command line arguments, none required.
     * @throws GridException If example execution failed.
     */
    public static void main(String[] args) throws Exception {
        try (Grid grid = GridGain.start("examples/config/example-cache.xml")) {
            System.out.println();
            System.out.println(">>> Events API example started.");

            // Listen to events happening on local node.
            localListen();

            // Listen to events happening on all grid nodes.
            remoteListen();

            // Wait for a while while callback is notified about remaining puts.
            Thread.sleep(1000);
        }
    }

    /**
     * Listen to events that happen only on local node.
     *
     * @throws GridException If failed.
     */
    private static void localListen() throws GridException {
        Grid g = GridGain.grid();

        // Register event listener for all local task execution events.
        g.events().localListen(new GridPredicate<GridEvent>() {
            @Override public boolean apply(GridEvent evt) {
                GridTaskEvent taskEvt = (GridTaskEvent) evt;

                System.out.println();
                System.out.println("Git event notification [evt=" + evt.name() + ", taskName=" + taskEvt.taskName() + ']');

                return true;
            }
        }, EVTS_TASK_EXECUTION);

        // Generate task events.
        g.compute().withName("example-event-task").run(new GridRunnable() {
            @Override public void run() {
                System.out.println();
                System.out.println("Executing sample job.");
            }
        }).get();
    }

    /**
     * Listen to events coming from all grid nodes.
     *
     * @throws GridException If failed.
     */
    private static void remoteListen() throws GridException {
        Grid g = GridGain.grid();

<<<<<<< HEAD
        GridCache<Integer, String> cache = g.cache(CACHE_NAME);
=======
        // Remote filter which only accepts tasks whose name begins with "good-task" prefix.
        GridPredicate<GridTaskEvent> rmtLsnr = new GridPredicate<GridTaskEvent>() {
            @Override public boolean apply(GridTaskEvent evt) {
                return evt.taskName().startsWith("good-task");
            }
        };
>>>>>>> 660584d3

        // Register remote event listeners on all nodes running cache.
        GridFuture<?> fut = g.forCache(CACHE_NAME).events().remoteListen(
            // This optional local callback is called for each event notification
            // that passed remote predicate filter.
            new GridBiPredicate<UUID, GridCacheEvent>() {
                @Override public boolean apply(UUID nodeId, GridCacheEvent evt) {
                    System.out.println();
                    System.out.println("Received event [evt=" + evt.name() + ", key=" + evt.key() +
                        ", oldVal=" + evt.oldValue() + ", newVal=" + evt.newValue());

                    return true; // Return true to continue listening.
                }
            },
            // Remote filter which only accepts events for keys that are
            // greater or equal than 10 and if local node is primary for this key.
            new GridPredicate<GridCacheEvent>() {
                /** Auto-inject grid instance. */
                @GridInstanceResource
                private Grid g;

                @Override public boolean apply(GridCacheEvent evt) {
                    Integer key = evt.key();

                    return key >= 10 && g.cache(CACHE_NAME).affinity().isPrimary(g.localNode(), key);
                }
            },
            // Types of events for which listeners are registered.
            EVT_CACHE_OBJECT_PUT,
            EVT_CACHE_OBJECT_READ,
            EVT_CACHE_OBJECT_REMOVED);

        // Wait until event listeners are subscribed on all nodes.
        fut.get();

        int keyCnt = 20;

        // Generate cache events.
        for (int i = 0; i < keyCnt; i++)
            cache.putx(i, Integer.toString(i));
    }
}<|MERGE_RESOLUTION|>--- conflicted
+++ resolved
@@ -9,9 +9,9 @@
 
 package org.gridgain.examples.events;
 
-import org.gridgain.examples.datagrid.*;
+import org.gridgain.examples.compute.*;
 import org.gridgain.grid.*;
-import org.gridgain.grid.cache.*;
+import org.gridgain.grid.compute.*;
 import org.gridgain.grid.events.*;
 import org.gridgain.grid.lang.*;
 import org.gridgain.grid.resources.*;
@@ -23,16 +23,12 @@
 /**
  * Demonstrates event consume API that allows to register event listeners on remote nodes.
  * <p>
- * Remote nodes should always be started with configuration file which includes
- * cache: {@code 'ggstart.sh examples/config/example-cache.xml'}.
+ * Remote nodes should always be started with configuration: {@code 'ggstart.sh examples/config/example-compute.xml'}.
  * <p>
- * Alternatively you can run {@link CacheNodeStartup} in another JVM which will start
- * GridGain node with {@code examples/config/example-cache.xml} configuration.
+ * Alternatively you can run {@link ComputeNodeStartup} in another JVM which will start
+ * GridGain node with {@code examples/config/example-compute.xml} configuration.
  */
 public class EventsApiExample {
-    /** Cache name. */
-    private static final String CACHE_NAME = "partitioned";
-
     /**
      * Executes example.
      *
@@ -40,7 +36,7 @@
      * @throws GridException If example execution failed.
      */
     public static void main(String[] args) throws Exception {
-        try (Grid grid = GridGain.start("examples/config/example-cache.xml")) {
+        try (Grid grid = GridGain.start("examples/config/example-compute.xml")) {
             System.out.println();
             System.out.println(">>> Events API example started.");
 
@@ -60,28 +56,32 @@
      *
      * @throws GridException If failed.
      */
-    private static void localListen() throws GridException {
+    private static void localListen() throws Exception {
+        System.out.println();
+        System.out.println(">>> Local event listener example.");
+
         Grid g = GridGain.grid();
 
+        GridPredicate<GridTaskEvent> lsnr = new GridPredicate<GridTaskEvent>() {
+            @Override public boolean apply(GridTaskEvent evt) {
+                System.out.println("Received task event [evt=" + evt.name() + ", taskName=" + evt.taskName() + ']');
+
+                return true; // Return true to continue listening.
+            }
+        };
+
         // Register event listener for all local task execution events.
-        g.events().localListen(new GridPredicate<GridEvent>() {
-            @Override public boolean apply(GridEvent evt) {
-                GridTaskEvent taskEvt = (GridTaskEvent) evt;
-
-                System.out.println();
-                System.out.println("Git event notification [evt=" + evt.name() + ", taskName=" + taskEvt.taskName() + ']');
-
-                return true;
-            }
-        }, EVTS_TASK_EXECUTION);
+        g.events().localListen(lsnr, EVTS_TASK_EXECUTION);
 
         // Generate task events.
         g.compute().withName("example-event-task").run(new GridRunnable() {
             @Override public void run() {
-                System.out.println();
                 System.out.println("Executing sample job.");
             }
         }).get();
+
+        // Unsubscribe local task event listener.
+        g.events().stopLocalListen(lsnr);
     }
 
     /**
@@ -90,57 +90,48 @@
      * @throws GridException If failed.
      */
     private static void remoteListen() throws GridException {
-        Grid g = GridGain.grid();
+        System.out.println();
+        System.out.println(">>> Remote event listener example.");
 
-<<<<<<< HEAD
-        GridCache<Integer, String> cache = g.cache(CACHE_NAME);
-=======
+        // This optional local callback is called for each event notification
+        // that passed remote predicate listener.
+        GridBiPredicate<UUID, GridTaskEvent> locLsnr = new GridBiPredicate<UUID, GridTaskEvent>() {
+            @Override public boolean apply(UUID nodeId, GridTaskEvent evt) {
+                // Remote filter only accepts tasks whose name being with "good-task" prefix.
+                assert evt.taskName().startsWith("good-task");
+
+                System.out.println("Received task event [evt=" + evt.name() + ", taskName=" + evt.taskName());
+
+                return true; // Return true to continue listening.
+            }
+        };
+
         // Remote filter which only accepts tasks whose name begins with "good-task" prefix.
         GridPredicate<GridTaskEvent> rmtLsnr = new GridPredicate<GridTaskEvent>() {
             @Override public boolean apply(GridTaskEvent evt) {
                 return evt.taskName().startsWith("good-task");
             }
         };
->>>>>>> 660584d3
 
-        // Register remote event listeners on all nodes running cache.
-        GridFuture<?> fut = g.forCache(CACHE_NAME).events().remoteListen(
-            // This optional local callback is called for each event notification
-            // that passed remote predicate filter.
-            new GridBiPredicate<UUID, GridCacheEvent>() {
-                @Override public boolean apply(UUID nodeId, GridCacheEvent evt) {
-                    System.out.println();
-                    System.out.println("Received event [evt=" + evt.name() + ", key=" + evt.key() +
-                        ", oldVal=" + evt.oldValue() + ", newVal=" + evt.newValue());
+        Grid g = GridGain.grid();
 
-                    return true; // Return true to continue listening.
-                }
-            },
-            // Remote filter which only accepts events for keys that are
-            // greater or equal than 10 and if local node is primary for this key.
-            new GridPredicate<GridCacheEvent>() {
-                /** Auto-inject grid instance. */
-                @GridInstanceResource
-                private Grid g;
-
-                @Override public boolean apply(GridCacheEvent evt) {
-                    Integer key = evt.key();
-
-                    return key >= 10 && g.cache(CACHE_NAME).affinity().isPrimary(g.localNode(), key);
-                }
-            },
-            // Types of events for which listeners are registered.
-            EVT_CACHE_OBJECT_PUT,
-            EVT_CACHE_OBJECT_READ,
-            EVT_CACHE_OBJECT_REMOVED);
+        // Register event listeners on all nodes to listen for task events.
+        GridFuture<?> fut = g.events().remoteListen(locLsnr, rmtLsnr, EVTS_TASK_EXECUTION);
 
         // Wait until event listeners are subscribed on all nodes.
         fut.get();
 
-        int keyCnt = 20;
+        // Generate task events.
+        for (int i = 0; i < 10; i++) {
+            g.compute().withName(i < 5 ? "good-task-" + i : "bad-task-" + i).run(new GridRunnable() {
+                // Auto-inject task session.
+                @GridTaskSessionResource
+                private GridComputeTaskSession ses;
 
-        // Generate cache events.
-        for (int i = 0; i < keyCnt; i++)
-            cache.putx(i, Integer.toString(i));
+                @Override public void run() {
+                    System.out.println("Executing sample job for task: " + ses.getTaskName());
+                }
+            }).get();
+        }
     }
 }