<?xml version="1.0" encoding="UTF-8"?>

<!--
  Licensed to the Apache Software Foundation (ASF) under one or more
  contributor license agreements.  See the NOTICE file distributed with
  this work for additional information regarding copyright ownership.
  The ASF licenses this file to You under the Apache License, Version 2.0
  (the "License"); you may not use this file except in compliance with
  the License.  You may obtain a copy of the License at

       http://www.apache.org/licenses/LICENSE-2.0

  Unless required by applicable law or agreed to in writing, software
  distributed under the License is distributed on an "AS IS" BASIS,
  WITHOUT WARRANTIES OR CONDITIONS OF ANY KIND, either express or implied.
  See the License for the specific language governing permissions and
  limitations under the License.
-->

<!--
    POM file.
-->
<project xmlns="http://maven.apache.org/POM/4.0.0" xmlns:xsi="http://www.w3.org/2001/XMLSchema-instance" xsi:schemaLocation="http://maven.apache.org/POM/4.0.0 http://maven.apache.org/xsd/maven-4.0.0.xsd">
    <modelVersion>4.0.0</modelVersion>

    <parent>
        <groupId>org.apache.ignite</groupId>
        <artifactId>ignite-parent</artifactId>
        <version>1</version>
        <relativePath>parent</relativePath>
    </parent>

    <groupId>org.apache.ignite</groupId>
    <artifactId>ignite</artifactId>
    <version>1.0.0-RELEASE-TEST-SNAPSHOT</version>
    <packaging>pom</packaging>

    <scm>
        <url>https://git-wip-us.apache.org/repos/asf/incubator-ignite</url>
        <connection>scm:git:git://git-wip-us.apache.org/repos/asf/incubator-ignite</connection>
        <developerConnection>scm:git:https://git-wip-us.apache.org/repos/asf/incubator-ignite</developerConnection>
        <tag>HEAD</tag>
    </scm>

    <modules>
        <module>modules/core</module>
        <module>modules/hadoop</module>
        <module>modules/extdata/p2p</module>
        <module>modules/extdata/uri</module>
        <module>modules/clients</module>
        <module>examples</module>
        <module>modules/tools</module>
        <module>modules/spring</module>
        <module>modules/hibernate</module>
        <module>modules/web</module>
        <module>modules/aop</module>
        <module>modules/urideploy</module>
        <module>modules/indexing</module>
        <module>modules/geospatial</module>
        <module>modules/ssh</module>
        <module>modules/rest-http</module>
        <module>modules/jta</module>
        <module>modules/aws</module>
        <module>modules/schedule</module>
        <module>modules/log4j</module>
        <module>modules/slf4j</module>
        <module>modules/jcl</module>
        <module>modules/schema-load</module>
        <module>modules/codegen</module>
    </modules>

<<<<<<< HEAD
   <profiles>
=======
    <dependencyManagement>
        <dependencies>
            <dependency>
                <groupId>log4j</groupId>
                <artifactId>log4j</artifactId>
                <version>1.2.17</version>
                <exclusions>
                    <exclusion>
                        <groupId>com.sun.jdmk</groupId>
                        <artifactId>jmxtools</artifactId>
                    </exclusion>
                    <exclusion>
                        <groupId>com.sun.jmx</groupId>
                        <artifactId>jmxri</artifactId>
                    </exclusion>
                </exclusions>
            </dependency>
        </dependencies>
    </dependencyManagement>

    <dependencies>
        <dependency>
            <groupId>junit</groupId>
            <artifactId>junit</artifactId>
            <version>4.11</version>
            <scope>test</scope>
        </dependency>

        <dependency>
            <groupId>log4j</groupId>
            <artifactId>log4j</artifactId>
            <scope>test</scope>
        </dependency>

        <dependency>
            <groupId>commons-collections</groupId>
            <artifactId>commons-collections</artifactId>
            <version>3.2.1</version>
            <scope>test</scope>
        </dependency>

        <dependency>
            <groupId>commons-io</groupId>
            <artifactId>commons-io</artifactId>
            <version>2.4</version>
            <scope>test</scope>
        </dependency>

        <dependency>
            <groupId>org.eclipse.jetty</groupId>
            <artifactId>jetty-io</artifactId>
            <version>9.0.5.v20130815</version>
            <scope>test</scope>
        </dependency>

        <dependency>
            <groupId>org.eclipse.jetty</groupId>
            <artifactId>jetty-http</artifactId>
            <version>9.0.5.v20130815</version>
            <scope>test</scope>
        </dependency>

        <dependency>
            <groupId>org.eclipse.jetty</groupId>
            <artifactId>jetty-server</artifactId>
            <version>9.0.5.v20130815</version>
            <scope>test</scope>
        </dependency>

        <dependency>
            <groupId>org.eclipse.jetty</groupId>
            <artifactId>jetty-util</artifactId>
            <version>9.0.5.v20130815</version>
            <scope>test</scope>
        </dependency>

        <dependency>
            <groupId>org.springframework</groupId>
            <artifactId>spring-core</artifactId>
            <version>${spring.version}</version>
            <scope>test</scope>
        </dependency>

        <dependency>
            <groupId>org.springframework</groupId>
            <artifactId>spring-aop</artifactId>
            <version>${spring.version}</version>
            <scope>test</scope>
        </dependency>

        <dependency>
            <groupId>org.springframework</groupId>
            <artifactId>spring-beans</artifactId>
            <version>${spring.version}</version>
            <scope>test</scope>
        </dependency>

        <dependency>
            <groupId>org.springframework</groupId>
            <artifactId>spring-context</artifactId>
            <version>${spring.version}</version>
            <scope>test</scope>
        </dependency>

        <dependency>
            <groupId>org.springframework</groupId>
            <artifactId>spring-expression</artifactId>
            <version>${spring.version}</version>
            <scope>test</scope>
        </dependency>

        <dependency>
            <groupId>org.springframework</groupId>
            <artifactId>spring-tx</artifactId>
            <version>${spring.version}</version>
            <scope>test</scope>
        </dependency>

        <dependency>
            <groupId>com.beust</groupId>
            <artifactId>jcommander</artifactId>
            <version>1.30</version>
            <scope>test</scope>
        </dependency>
    </dependencies>

    <build>
        <pluginManagement>
            <plugins>
                <plugin>
                    <groupId>net.alchim31.maven</groupId>
                    <artifactId>scala-maven-plugin</artifactId>
                    <version>3.2.0</version>
                    <configuration>
                        <jvmArgs>
                            <jvmArg>-Xms512m</jvmArg>
                            <jvmArg>-Xmx1024m</jvmArg>
                        </jvmArgs>
                    </configuration>
                    <executions>
                        <execution>
                            <id>scala-compile-first</id>
                            <phase>process-resources</phase>
                            <goals>
                                <goal>add-source</goal>
                                <goal>compile</goal>
                            </goals>
                        </execution>
                        <execution>
                            <id>scala-test-compile</id>
                            <phase>process-test-resources</phase>
                            <goals>
                                <goal>testCompile</goal>
                            </goals>
                        </execution>
                    </executions>
                </plugin>
            </plugins>
        </pluginManagement>

        <plugins>
            <plugin>
                <artifactId>maven-compiler-plugin</artifactId>
                <version>3.1</version>
                <configuration>
                    <source>1.7</source>
                    <target>1.7</target>
                </configuration>
            </plugin>

            <plugin>
                <groupId>org.apache.maven.plugins</groupId>
                <artifactId>maven-surefire-plugin</artifactId>
                <version>2.17</version>
                <configuration>
                    <forkCount>0</forkCount>
                </configuration>
            </plugin>

            <plugin>
                <artifactId>maven-dependency-plugin</artifactId>
                <executions>
                    <execution>
                        <id>copy-libs</id>
                        <phase>test-compile</phase>
                        <goals>
                            <goal>copy-dependencies</goal>
                        </goals>
                        <configuration>
                            <excludeGroupIds>org.apache.ignite</excludeGroupIds>
                            <outputDirectory>target/libs</outputDirectory>
                            <includeScope>runtime</includeScope>
                            <excludeTransitive>true</excludeTransitive>
                        </configuration>
                    </execution>
                </executions>
            </plugin>

            <plugin>
                <groupId>org.apache.maven.plugins</groupId>
                <artifactId>maven-assembly-plugin</artifactId>
                <version>2.4</version>
                <inherited>false</inherited>
                <executions>
                    <execution>
                        <id>dependencies</id>
                        <phase>prepare-package</phase>
                        <goals>
                            <goal>single</goal>
                        </goals>
                        <configuration>
                            <descriptors>
                                <descriptor>${basedir}/assembly/dependencies-${ignite.edition}.xml</descriptor>
                            </descriptors>
                            <outputDirectory>${basedir}</outputDirectory>
                            <finalName>libs</finalName>
                            <appendAssemblyId>false</appendAssemblyId>
                        </configuration>
                    </execution>

                    <execution>
                        <id>dependencies-optional</id>
                        <phase>prepare-package</phase>
                        <goals>
                            <goal>single</goal>
                        </goals>
                        <configuration>
                            <descriptors>
                                <descriptor>${basedir}/assembly/dependencies-optional-${ignite.edition}.xml</descriptor>
                            </descriptors>
                            <outputDirectory>${basedir}/libs</outputDirectory>
                            <finalName>optional</finalName>
                            <appendAssemblyId>false</appendAssemblyId>
                        </configuration>
                    </execution>

                    <execution>
                        <id>dependencies-schema-load</id>
                        <phase>prepare-package</phase>
                        <goals>
                            <goal>single</goal>
                        </goals>
                        <configuration>
                            <descriptors>
                                <descriptor>assembly/dependencies-schema-load.xml</descriptor>
                            </descriptors>
                            <outputDirectory>target/release-package/bin</outputDirectory>
                            <finalName>include</finalName>
                            <appendAssemblyId>false</appendAssemblyId>
                            <runOnlyAtExecutionRoot>true</runOnlyAtExecutionRoot>
                        </configuration>
                    </execution>
                </executions>
            </plugin>

            <plugin>
                <groupId>org.apache.maven.plugins</groupId>
                <artifactId>maven-source-plugin</artifactId>
                <version>2.2.1</version>
                <executions>
                    <execution>
                        <id>source</id>
                        <goals>
                            <goal>jar-no-fork</goal>
                        </goals>
                        <phase>package</phase>
                        <configuration>
                            <excludeResources>true</excludeResources>
                        </configuration>
                    </execution>
                </executions>
            </plugin>

            <plugin>
                <groupId>org.codehaus.mojo</groupId>
                <artifactId>flatten-maven-plugin</artifactId>
                <version>1.0.0-beta-3</version>

                <configuration>
                    <flattenMode>minimum</flattenMode>
                    <flattenedPomFilename>pom-installed.xml</flattenedPomFilename>
                </configuration>

                <executions>
                    <!-- enable flattening -->
                    <execution>
                        <id>flatten</id>
                        <phase>process-resources</phase>
                        <goals>
                            <goal>flatten</goal>
                        </goals>
                    </execution>

                    <!-- ensure proper cleanup before start -->
                    <execution>
                        <id>flatten.clean.before</id>
                        <phase>clean</phase>
                        <goals>
                            <goal>clean</goal>
                        </goals>
                    </execution>
                </executions>
            </plugin>

            <!-- ensure proper cleanup after install -->
            <plugin>
                <groupId>org.apache.maven.plugins</groupId>
                <artifactId>maven-clean-plugin</artifactId>
                <inherited>false</inherited>
                <executions>
                    <execution>
                        <id>flatten.clean.after</id>
                        <phase>install</phase>
                        <goals>
                            <goal>clean</goal>
                        </goals>
                        <configuration>
                            <excludeDefaultDirectories>true</excludeDefaultDirectories>
                            <filesets>
                                <fileset>
                                    <directory>${project.basedir}</directory>
                                    <includes>
                                        <include>**/pom-installed.xml</include>
                                    </includes>
                                </fileset>
                            </filesets>
                        </configuration>
                    </execution>
                </executions>
            </plugin>

            <plugin>
                <groupId>org.apache.maven.plugins</groupId>
                <artifactId>maven-install-plugin</artifactId>
                <version>2.5.2</version>
                <inherited>false</inherited>
                <configuration>
                    <skip>true</skip>
                </configuration>
            </plugin>

            <plugin>
                <groupId>org.apache.maven.plugins</groupId>
                <artifactId>maven-deploy-plugin</artifactId>
                <version>2.8.2</version>
                <inherited>false</inherited>
                <configuration>
                    <skip>true</skip>
                </configuration>
            </plugin>
        </plugins>
    </build>

    <profiles>
        <profile>
            <id>check-licenses</id>
            <build>
                <plugins>
                    <plugin>
                        <groupId>org.apache.rat</groupId>
                        <artifactId>apache-rat-plugin</artifactId>
                        <version>0.11</version>
                        <configuration>
                            <addDefaultLicenseMatchers>false</addDefaultLicenseMatchers>
                            <licenses>
                                <license implementation="org.apache.rat.analysis.license.FullTextMatchingLicense">
                                    <licenseFamilyCategory>IAL20</licenseFamilyCategory>
                                    <licenseFamilyName>Ignite Apache License 2.0</licenseFamilyName>
                                    <fullText>
                                        Licensed to the Apache Software Foundation (ASF) under one or more
                                        contributor license agreements.  See the NOTICE file distributed with
                                        this work for additional information regarding copyright ownership.
                                        The ASF licenses this file to You under the Apache License, Version 2.0
                                        (the "License"); you may not use this file except in compliance with
                                        the License.  You may obtain a copy of the License at

                                        http://www.apache.org/licenses/LICENSE-2.0

                                        Unless required by applicable law or agreed to in writing, software
                                        distributed under the License is distributed on an "AS IS" BASIS,
                                        WITHOUT WARRANTIES OR CONDITIONS OF ANY KIND, either express or implied.
                                        See the License for the specific language governing permissions and
                                        limitations under the License.
                                    </fullText>
                                </license>
                            </licenses>
                            <licenseFamilies>
                                <licenseFamily implementation="org.apache.rat.license.SimpleLicenseFamily">
                                    <familyName>Ignite Apache License 2.0</familyName>
                                </licenseFamily>
                            </licenseFamilies>
                        </configuration>
                        <executions>
                            <execution>
                                <phase>validate</phase>
                                <goals>
                                    <goal>check</goal>
                                </goals>
                                <configuration>
                                    <excludes>
                                        <exclude>work/**</exclude>
                                        <exclude>**/target/**</exclude>
                                        <exclude>**/*.log</exclude>
                                        <exclude>**/*.m4</exclude><!--Free Software Foundation notice-->
                                        <exclude>**/*.dylib</exclude><!--bin-files-->
                                        <exclude>**/*.gar</exclude><!--bin-files-->
                                        <exclude>**/licenses/*.txt</exclude><!--files of licenses-->
                                        <exclude>**/*.timestamp</exclude><!--tmp-files-->
                                        <exclude>**/*.iml</exclude><!--IDEA files-->
                                        <exclude>**/*.md</exclude><!--readme-files-->
                                        <exclude>**/pom-installed.xml</exclude><!--tmp-files-->
                                        <exclude>**/keystore/*.jks</exclude><!--bin-files-->
                                        <exclude>**/keystore/*.pem</exclude><!--auto generated files-->
                                        <exclude>**/keystore/*.pfx</exclude><!--bin-files-->
                                        <!--special excludes-->
                                        <exclude>src/main/java/com/romix/scala/**</exclude><!--own license-->
                                        <exclude>src/main/java/org/apache/ignite/internal/util/offheap/unsafe/GridOffHeapSnapTreeMap.java</exclude><!--own license-->
                                        <exclude>src/main/java/org/apache/ignite/internal/util/snaptree/*.java</exclude><!--own license-->
                                        <exclude>src/main/java/org/pcollections/**</exclude><!--own license-->
                                        <exclude>src/main/java/org/jdk8/backport/*.java</exclude><!--own license-->
                                        <exclude>src/test/java/org/apache/ignite/p2p/p2p.properties</exclude><!--test depends on file content-->
                                        <exclude>src/test/resources/log/ignite.log.tst</exclude><!--test resource-->
                                        <exclude>src/test/config/start-nodes.ini</exclude><!---->
                                        <exclude>src/test/java/org/apache/ignite/spi/deployment/uri/META-INF/ignite.incorrefs</exclude><!--test resource-->
                                        <exclude>src/test/java/org/apache/ignite/spi/deployment/uri/META-INF/ignite.empty</exclude><!--should be empty-->
                                        <exclude>src/test/java/org/apache/ignite/spi/deployment/uri/META-INF/ignite.brokenxml</exclude><!--test resource-->
                                        <exclude>src/test/java/org/apache/ignite/internal/processors/hadoop/books/*.txt</exclude><!--books examples-->
                                        <exclude>src/main/java/META-INF/services/javax.cache.spi.CachingProvider</exclude><!--cannot be changed-->
                                        <exclude>src/main/java/org/jetbrains/annotations/*.java</exclude><!--copyright-->
                                        <exclude>src/main/resources/META-INF/services/org.apache.hadoop.mapreduce.protocol.ClientProtocolProvider</exclude><!--cannot be changed-->
                                        <exclude>modules/winservice/IgniteService.sln</exclude>
                                        <exclude>modules/winservice/IgniteService/IgniteService.csproj</exclude>
                                        <!--shmem-->
                                        <exclude>ipc/shmem/**/Makefile.in</exclude><!--auto generated files-->
                                        <exclude>ipc/shmem/**/Makefile</exclude><!--auto generated files-->
                                        <exclude>ipc/shmem/compile</exclude><!---->
                                        <exclude>ipc/shmem/config.guess</exclude><!--own license-->
                                        <exclude>ipc/shmem/config.sub</exclude><!--own license-->
                                        <exclude>ipc/shmem/configure</exclude><!--own license-->
                                        <exclude>ipc/shmem/config.h.in</exclude><!--auto generated-->
                                        <exclude>ipc/shmem/configure.ac</exclude><!---->
                                        <exclude>ipc/shmem/ltmain.sh</exclude><!--own license-->
                                        <exclude>ipc/shmem/install-sh</exclude><!--own license-->
                                        <exclude>ipc/shmem/depcomp</exclude><!--own license-->
                                        <exclude>ipc/shmem/config.status</exclude><!--auto generated-->
                                        <exclude>ipc/shmem/libtool</exclude><!--own license-->
                                        <exclude>ipc/shmem/missing</exclude><!--own license-->
                                        <exclude>ipc/shmem/stamp-h1</exclude><!--tmp timestamp-->
                                        <exclude>ipc/shmem/ltmain.sh</exclude><!--tmp (not under VCS)-->
                                        <exclude>ipc/shmem/include/org_apache_ignite_internal_util_ipc_shmem_IpcSharedMemoryUtils.h</exclude><!--auto generated files-->
                                        <exclude>ipc/shmem/igniteshmem/.libs/*</exclude><!--tmp files-->
                                        <exclude>ipc/shmem/igniteshmem/.deps/*</exclude><!--tmp files-->
                                        <exclude>ipc/shmem/igniteshmem/libigniteshmem.la</exclude><!--tmp (not under VCS)-->
                                        <exclude>ipc/shmem/igniteshmem/libigniteshmem_la-org_apache_ignite_internal_util_ipc_shmem_IpcSharedMemoryUtils.lo</exclude><!--tmp (not under VCS)-->
                                    </excludes>
                                </configuration>
                            </execution>
                        </executions>
                    </plugin>
                </plugins>
            </build>
        </profile>

>>>>>>> a6a2fcaa
        <profile>
            <id>test</id>
            <build>
                <plugins>
                    <plugin>
                        <groupId>org.apache.maven.plugins</groupId>
                        <artifactId>maven-assembly-plugin</artifactId>
                        <version>2.4</version>
                        <inherited>false</inherited>
                        <executions>
                            <execution>
                                <id>test</id>
                                <phase>prepare-package</phase>
                                <goals>
                                    <goal>single</goal>
                                </goals>
                                <configuration>
                                    <descriptors>
                                        <descriptor>assembly/test.xml</descriptor>
                                    </descriptors>
                                    <outputDirectory>${basedir}</outputDirectory>
                                    <finalName>libs</finalName>
                                    <appendAssemblyId>false</appendAssemblyId>
                                    <runOnlyAtExecutionRoot>true</runOnlyAtExecutionRoot>
                                </configuration>
                            </execution>
                        </executions>
                    </plugin>
                </plugins>
            </build>
        </profile>

        <profile>
            <id>clean-libs</id>
            <activation>
                <activeByDefault>true</activeByDefault>
            </activation>
            <build>
                <plugins>
                    <plugin>
                        <groupId>org.apache.maven.plugins</groupId>
                        <artifactId>maven-clean-plugin</artifactId>
                        <executions>
                            <execution>
                                <phase>clean</phase>
                                <goals>
                                    <goal>clean</goal>
                                </goals>
                                <configuration>
                                    <filesets>
                                        <fileset>
                                            <directory>libs</directory>
                                        </fileset>

                                        <fileset>
                                            <directory>bin/include/schema-load</directory>
                                        </fileset>
                                    </filesets>
                                </configuration>
                            </execution>
                        </executions>
                    </plugin>
                </plugins>
            </build>
        </profile>

        <profile>
            <id>release</id>
            <activation>
                <activeByDefault>true</activeByDefault>
            </activation>
            <build>
                <plugins>
                    <plugin>
                        <groupId>org.apache.maven.plugins</groupId>
                        <artifactId>maven-javadoc-plugin</artifactId>
                        <executions>
                            <execution>
                                <id>core-javadoc</id>
                                <goals>
                                    <goal>aggregate</goal>
                                </goals>
                                <phase>process-test-classes</phase>
                                <configuration>
                                    <reportOutputDirectory>${basedir}/target/javadoc</reportOutputDirectory>
                                    <destDir>core</destDir>
                                    <stylesheetfile>${basedir}/assembly/docfiles/javadoc.css</stylesheetfile>
                                    <subpackages>org.apache.ignite -exclude org.apache.ignite.client:org.apache.ignite.codegen:org.apache.ignite.examples:org.apache.ignite.internal:org.apache.ignite.schema:org.apache.ignite.tests:org.apache.ignite.tools:org.apache.ignite.util:org.apache.ignite.spi.discovery.tcp.messages:org.apache.ignite.spi.discovery.tcp.internal:org.apache.ignite.spi.deployment.uri.scanners:org.apache.ignite.spi.deployment.uri.tasks:org.apache.ignite.yardstick</subpackages>
                                </configuration>
                            </execution>
                        </executions>
                    </plugin>

                    <plugin>
                        <groupId>org.apache.maven.plugins</groupId>
                        <artifactId>maven-antrun-plugin</artifactId>
                        <version>1.7</version>
                        <inherited>false</inherited>
                        <dependencies>
                            <dependency>
                                <groupId>org.apache.ignite</groupId>
                                <artifactId>ignite-tools</artifactId>
                                <version>RELEASE</version>
                            </dependency>
                        </dependencies>
                        <executions>
                            <execution>
                                <id>javadoc-postprocessing</id>
                                <goals>
                                    <goal>run</goal>
                                </goals>
                                <phase>prepare-package</phase>
                                <configuration>
                                    <target>
                                        <copy todir="${basedir}/target/javadoc/core">
                                            <fileset dir="assembly/docfiles">
                                                <include name="img/**" />
                                                <include name="*.js" />
                                            </fileset>
                                        </copy>

                                        <taskdef name="doctask" classname="org.apache.ignite.tools.ant.beautifier.GridJavadocAntTask" />

                                        <doctask css="dotted" dir="target/javadoc/core">
                                            <include name="**/*.html" />
                                            <exclude name="overview-frame.html" />
                                            <exclude name="allclasses-frame.html" />
                                            <exclude name="**/class-use/*" />
                                        </doctask>
                                    </target>
                                </configuration>
                            </execution>

                            <execution>
                                <id>release-postprocessing</id>
                                <goals>
                                    <goal>run</goal>
                                </goals>
                                <phase>package</phase>
                                <configuration>
                                    <target>
                                        <replaceregexp byline="true">
<<<<<<< HEAD
                                            <regexp pattern="\. &quot;\$\{SCRIPTS_HOME\}&quot;/include/target-classpath.sh(\s*#.*)?" />
                                            <substitution expression="" />
=======
                                            <regexp pattern='pushd "%~dp0"/\.\./\.\.(\s*&amp;::.+)?'/>
                                            <substitution expression='pushd "%~dp0"/..'/>
                                            <fileset dir="${basedir}/target/release-package/bin">
                                                <include name="**/*.bat"/>
                                            </fileset>
                                        </replaceregexp>

                                        <replaceregexp byline="true">
                                            <regexp pattern='IGNITE_HOME_TMP="\$\(dirname "\$\{IGNITE_HOME_TMP\}"\)"(\s*#.*)?'/>
                                            <substitution expression=""/>
                                            <fileset dir="${basedir}/target/release-package/bin">
                                                <include name="**/*.sh"/>
                                            </fileset>
                                        </replaceregexp>

                                        <replaceregexp byline="true">
                                            <regexp pattern='set SCRIPTS_HOME=%IGNITE_HOME%\\bin(\s*&amp;::.*)?'/>
                                            <substitution expression='set SCRIPTS_HOME=%IGNITE_HOME%\\\\bin'/>
                                            <fileset dir="${basedir}/target/release-package/bin">
                                                <include name="**/*.bat"/>
                                            </fileset>
                                        </replaceregexp>

                                        <replaceregexp byline="true">
                                            <regexp pattern='SCRIPTS_HOME="\$\{IGNITE_HOME_TMP\}/bin"(\s*#.*)?'/>
                                            <substitution expression='SCRIPTS_HOME="$${IGNITE_HOME_TMP}/bin"'/>
                                            <fileset dir="${basedir}/target/release-package/bin">
                                                <include name="**/*.sh"/>
                                            </fileset>
                                        </replaceregexp>

                                        <replaceregexp byline="true">
                                            <regexp pattern='\. "\$\{SCRIPTS_HOME\}"/include/target-classpath.sh(\s*#.*)?'/>
                                            <substitution expression=""/>
>>>>>>> a6a2fcaa
                                            <fileset dir="${basedir}/target/release-package/bin">
                                                <include name="**/*.sh" />
                                            </fileset>
                                        </replaceregexp>

                                        <replaceregexp byline="true">
                                            <regexp pattern="call &quot;%SCRIPTS_HOME%\\include\\target-classpath.bat&quot;(\s*&amp;::.*)?" />
                                            <substitution expression="" />
                                            <fileset dir="${basedir}/target/release-package/bin">
                                                <include name="**/*.bat" />
                                            </fileset>
                                        </replaceregexp>

                                        <replaceregexp byline="true">
                                            <regexp pattern="ENABLE_ASSERTIONS=.*" />
                                            <substitution expression="ENABLE_ASSERTIONS=&quot;0&quot;" />
                                            <fileset dir="${basedir}/target/release-package/bin">
                                                <include name="**/*.sh" />
                                            </fileset>
                                        </replaceregexp>

                                        <replaceregexp byline="true">
                                            <regexp pattern="ENABLE_ASSERTIONS=.*" />
                                            <substitution expression="ENABLE_ASSERTIONS=0" />
                                            <fileset dir="${basedir}/target/release-package/bin">
                                                <include name="**/*.bat" />
                                            </fileset>
                                        </replaceregexp>

                                        <replaceregexp byline="true">
                                            <regexp pattern="-DIGNITE_UPDATE_NOTIFIER=false" />
                                            <substitution expression="" />
                                            <fileset dir="${basedir}/target/release-package/bin">
                                                <include name="**/*.sh" />
                                                <include name="**/*.bat" />
                                            </fileset>
                                        </replaceregexp>

                                        <zip destfile="${basedir}/target/ignite-${ignite.edition}-${project.version}.zip" encoding="UTF-8">
                                            <zipfileset dir="${basedir}/target/release-package" prefix="ignite-${ignite.edition}-${project.version}" filemode="755">
                                                <include name="**/*.sh" />
                                                <include name="**/configure" />
                                                <include name="**/install-sh" />
                                                <include name="**/compile" />
                                                <include name="**/missing" />
                                            </zipfileset>
                                            <zipfileset dir="${basedir}/target/release-package" prefix="ignite-${ignite.edition}-${project.version}">
                                                <exclude name="**/*.sh" />
                                                <exclude name="**/configure" />
                                                <exclude name="**/install-sh" />
                                                <exclude name="**/compile" />
                                                <exclude name="**/missing" />
                                            </zipfileset>
                                        </zip>
                                    </target>
                                </configuration>
                            </execution>
                        </executions>
                    </plugin>

                    <plugin>
                        <groupId>org.apache.maven.plugins</groupId>
                        <artifactId>maven-assembly-plugin</artifactId>
                        <version>2.4</version>
                        <inherited>false</inherited>
                        <executions>
                            <execution>
                                <id>dependencies</id>
                                <phase>prepare-package</phase>
                                <goals>
                                    <goal>single</goal>
                                </goals>
                                <configuration>
                                    <descriptors>
                                        <descriptor>${basedir}/assembly/dependencies-${ignite.edition}.xml</descriptor>
                                    </descriptors>
                                    <outputDirectory>${basedir}</outputDirectory>
                                    <finalName>libs</finalName>
                                    <appendAssemblyId>false</appendAssemblyId>
                                </configuration>
                            </execution>

                            <execution>
                                <id>dependencies-optional</id>
                                <phase>prepare-package</phase>
                                <goals>
                                    <goal>single</goal>
                                </goals>
                                <configuration>
                                    <descriptors>
                                        <descriptor>${basedir}/assembly/dependencies-optional-${ignite.edition}.xml
                                        </descriptor>
                                    </descriptors>
                                    <outputDirectory>${basedir}/libs</outputDirectory>
                                    <finalName>optional</finalName>
                                    <appendAssemblyId>false</appendAssemblyId>
                                </configuration>
                            </execution>

                            <execution>
                                <id>dependencies-schema-load</id>
                                <phase>prepare-package</phase>
                                <goals>
                                    <goal>single</goal>
                                </goals>
                                <configuration>
                                    <descriptors>
                                        <descriptor>assembly/dependencies-schema-load.xml</descriptor>
                                    </descriptors>
                                    <outputDirectory>target/release-package/bin</outputDirectory>
                                    <finalName>include</finalName>
                                    <appendAssemblyId>false</appendAssemblyId>
                                    <runOnlyAtExecutionRoot>true</runOnlyAtExecutionRoot>
                                </configuration>
                            </execution>

                            <execution>
                                <id>release</id>
                                <phase>prepare-package</phase>
                                <goals>
                                    <goal>single</goal>
                                </goals>
                                <configuration>
                                    <descriptors>
                                        <descriptor>assembly/release-${ignite.edition}.xml</descriptor>
                                    </descriptors>
                                    <finalName>release-package</finalName>
                                    <appendAssemblyId>false</appendAssemblyId>
                                </configuration>
                            </execution>
                        </executions>
                    </plugin>
                </plugins>
            </build>
        </profile>

        <profile>
            <id>benchmarks</id>
            <modules>
                <module>modules/yardstick</module>
            </modules>
        </profile>

        <profile>
            <id>scala</id>

            <activation>
                <activeByDefault>true</activeByDefault>
            </activation>

            <modules>
                <module>modules/scalar</module>
                <module>modules/visor-console</module>
                <module>modules/visor-plugins</module>
            </modules>

            <build>
                <plugins>
                    <plugin>
                        <groupId>org.apache.maven.plugins</groupId>
                        <artifactId>maven-assembly-plugin</artifactId>
                        <version>2.4</version>
                        <inherited>false</inherited>
                        <executions>
                            <execution>
                                <id>dependencies-visor-console</id>
                                <phase>prepare-package</phase>
                                <goals>
                                    <goal>single</goal>
                                </goals>
                                <configuration>
                                    <descriptors>
                                        <descriptor>assembly/dependencies-visor-console.xml</descriptor>
                                    </descriptors>
                                    <outputDirectory>target/release-package/bin</outputDirectory>
                                    <finalName>include</finalName>
                                    <appendAssemblyId>false</appendAssemblyId>
                                    <runOnlyAtExecutionRoot>true</runOnlyAtExecutionRoot>
                                </configuration>
                            </execution>

                            <execution>
                                <id>scala-scripts</id>
                                <phase>prepare-package</phase>
                                <goals>
                                    <goal>single</goal>
                                </goals>
                                <configuration>
                                    <descriptors>
                                        <descriptor>assembly/release-scala.xml</descriptor>
                                    </descriptors>
                                    <outputDirectory>target/release-package</outputDirectory>
                                    <finalName>bin</finalName>
                                    <appendAssemblyId>false</appendAssemblyId>
                                    <runOnlyAtExecutionRoot>true</runOnlyAtExecutionRoot>
                                </configuration>
                            </execution>
                        </executions>
                    </plugin>
                </plugins>
            </build>
        </profile>

        <profile>
            <id>opt-clns-prop</id>
            <build>
                <plugins>
                    <plugin>
                        <groupId>org.apache.maven.plugins</groupId>
                        <artifactId>maven-antrun-plugin</artifactId>
                        <version>1.7</version>
                        <inherited>false</inherited>
                        <dependencies>
                            <dependency>
                                <groupId>org.apache.ignite</groupId>
                                <artifactId>ignite-tools</artifactId>
                                <version>RELEASE</version>
                            </dependency>
                        </dependencies>
                        <executions>
                            <execution>
                                <id>optimized-classnames-generation</id>
                                <goals>
                                    <goal>run</goal>
                                </goals>
                                <phase>process-classes</phase>
                                <configuration>
                                    <target>
                                        <java classname="org.apache.ignite.tools.marshaller.optimized.OptimizedClassNamesGenerator" fork="true" failonerror="true" maxmemory="1g">
                                            <classpath>
                                                <path location="${project.basedir}/modules/core/target/classes" />
                                                <path location="${project.basedir}/modules/aop/target/classes" />
                                                <path location="${project.basedir}/modules/aws/target/classes" />
                                                <path location="${project.basedir}/modules/email/target/classes" />
                                                <path location="${project.basedir}/modules/hadoop/target/classes" />
                                                <path location="${project.basedir}/modules/hibernate/target/classes" />
                                                <path location="${project.basedir}/modules/indexing/target/classes" />
                                                <path location="${project.basedir}/modules/jcl/target/classes" />
                                                <path location="${project.basedir}/modules/jta/target/classes" />
                                                <path location="${project.basedir}/modules/log4j/target/classes" />
                                                <path location="${project.basedir}/modules/rest-http/target/classes" />
                                                <path location="${project.basedir}/modules/schedule/target/classes" />
                                                <path location="${project.basedir}/modules/slf4j/target/classes" />
                                                <path location="${project.basedir}/modules/spring/target/classes" />
                                                <path location="${project.basedir}/modules/ssh/target/classes" />
                                                <path location="${project.basedir}/modules/urideploy/target/classes" />
                                                <path location="${project.basedir}/modules/web/target/classes" />
                                                <path location="${project.basedir}/modules/scalar/target/classes" />
                                                <path location="${project.basedir}/modules/visor-console/target/classes" />
                                                <path refid="maven.plugin.classpath" />
                                            </classpath>
                                            <arg value="${project.basedir}/modules/core/src/main/java" />
                                            <jvmarg value="-XX:MaxPermSize=1g" />
                                        </java>
                                    </target>
                                </configuration>
                            </execution>
                        </executions>
                    </plugin>
                </plugins>
            </build>
        </profile>
    </profiles>
</project><|MERGE_RESOLUTION|>--- conflicted
+++ resolved
@@ -69,473 +69,7 @@
         <module>modules/codegen</module>
     </modules>
 
-<<<<<<< HEAD
    <profiles>
-=======
-    <dependencyManagement>
-        <dependencies>
-            <dependency>
-                <groupId>log4j</groupId>
-                <artifactId>log4j</artifactId>
-                <version>1.2.17</version>
-                <exclusions>
-                    <exclusion>
-                        <groupId>com.sun.jdmk</groupId>
-                        <artifactId>jmxtools</artifactId>
-                    </exclusion>
-                    <exclusion>
-                        <groupId>com.sun.jmx</groupId>
-                        <artifactId>jmxri</artifactId>
-                    </exclusion>
-                </exclusions>
-            </dependency>
-        </dependencies>
-    </dependencyManagement>
-
-    <dependencies>
-        <dependency>
-            <groupId>junit</groupId>
-            <artifactId>junit</artifactId>
-            <version>4.11</version>
-            <scope>test</scope>
-        </dependency>
-
-        <dependency>
-            <groupId>log4j</groupId>
-            <artifactId>log4j</artifactId>
-            <scope>test</scope>
-        </dependency>
-
-        <dependency>
-            <groupId>commons-collections</groupId>
-            <artifactId>commons-collections</artifactId>
-            <version>3.2.1</version>
-            <scope>test</scope>
-        </dependency>
-
-        <dependency>
-            <groupId>commons-io</groupId>
-            <artifactId>commons-io</artifactId>
-            <version>2.4</version>
-            <scope>test</scope>
-        </dependency>
-
-        <dependency>
-            <groupId>org.eclipse.jetty</groupId>
-            <artifactId>jetty-io</artifactId>
-            <version>9.0.5.v20130815</version>
-            <scope>test</scope>
-        </dependency>
-
-        <dependency>
-            <groupId>org.eclipse.jetty</groupId>
-            <artifactId>jetty-http</artifactId>
-            <version>9.0.5.v20130815</version>
-            <scope>test</scope>
-        </dependency>
-
-        <dependency>
-            <groupId>org.eclipse.jetty</groupId>
-            <artifactId>jetty-server</artifactId>
-            <version>9.0.5.v20130815</version>
-            <scope>test</scope>
-        </dependency>
-
-        <dependency>
-            <groupId>org.eclipse.jetty</groupId>
-            <artifactId>jetty-util</artifactId>
-            <version>9.0.5.v20130815</version>
-            <scope>test</scope>
-        </dependency>
-
-        <dependency>
-            <groupId>org.springframework</groupId>
-            <artifactId>spring-core</artifactId>
-            <version>${spring.version}</version>
-            <scope>test</scope>
-        </dependency>
-
-        <dependency>
-            <groupId>org.springframework</groupId>
-            <artifactId>spring-aop</artifactId>
-            <version>${spring.version}</version>
-            <scope>test</scope>
-        </dependency>
-
-        <dependency>
-            <groupId>org.springframework</groupId>
-            <artifactId>spring-beans</artifactId>
-            <version>${spring.version}</version>
-            <scope>test</scope>
-        </dependency>
-
-        <dependency>
-            <groupId>org.springframework</groupId>
-            <artifactId>spring-context</artifactId>
-            <version>${spring.version}</version>
-            <scope>test</scope>
-        </dependency>
-
-        <dependency>
-            <groupId>org.springframework</groupId>
-            <artifactId>spring-expression</artifactId>
-            <version>${spring.version}</version>
-            <scope>test</scope>
-        </dependency>
-
-        <dependency>
-            <groupId>org.springframework</groupId>
-            <artifactId>spring-tx</artifactId>
-            <version>${spring.version}</version>
-            <scope>test</scope>
-        </dependency>
-
-        <dependency>
-            <groupId>com.beust</groupId>
-            <artifactId>jcommander</artifactId>
-            <version>1.30</version>
-            <scope>test</scope>
-        </dependency>
-    </dependencies>
-
-    <build>
-        <pluginManagement>
-            <plugins>
-                <plugin>
-                    <groupId>net.alchim31.maven</groupId>
-                    <artifactId>scala-maven-plugin</artifactId>
-                    <version>3.2.0</version>
-                    <configuration>
-                        <jvmArgs>
-                            <jvmArg>-Xms512m</jvmArg>
-                            <jvmArg>-Xmx1024m</jvmArg>
-                        </jvmArgs>
-                    </configuration>
-                    <executions>
-                        <execution>
-                            <id>scala-compile-first</id>
-                            <phase>process-resources</phase>
-                            <goals>
-                                <goal>add-source</goal>
-                                <goal>compile</goal>
-                            </goals>
-                        </execution>
-                        <execution>
-                            <id>scala-test-compile</id>
-                            <phase>process-test-resources</phase>
-                            <goals>
-                                <goal>testCompile</goal>
-                            </goals>
-                        </execution>
-                    </executions>
-                </plugin>
-            </plugins>
-        </pluginManagement>
-
-        <plugins>
-            <plugin>
-                <artifactId>maven-compiler-plugin</artifactId>
-                <version>3.1</version>
-                <configuration>
-                    <source>1.7</source>
-                    <target>1.7</target>
-                </configuration>
-            </plugin>
-
-            <plugin>
-                <groupId>org.apache.maven.plugins</groupId>
-                <artifactId>maven-surefire-plugin</artifactId>
-                <version>2.17</version>
-                <configuration>
-                    <forkCount>0</forkCount>
-                </configuration>
-            </plugin>
-
-            <plugin>
-                <artifactId>maven-dependency-plugin</artifactId>
-                <executions>
-                    <execution>
-                        <id>copy-libs</id>
-                        <phase>test-compile</phase>
-                        <goals>
-                            <goal>copy-dependencies</goal>
-                        </goals>
-                        <configuration>
-                            <excludeGroupIds>org.apache.ignite</excludeGroupIds>
-                            <outputDirectory>target/libs</outputDirectory>
-                            <includeScope>runtime</includeScope>
-                            <excludeTransitive>true</excludeTransitive>
-                        </configuration>
-                    </execution>
-                </executions>
-            </plugin>
-
-            <plugin>
-                <groupId>org.apache.maven.plugins</groupId>
-                <artifactId>maven-assembly-plugin</artifactId>
-                <version>2.4</version>
-                <inherited>false</inherited>
-                <executions>
-                    <execution>
-                        <id>dependencies</id>
-                        <phase>prepare-package</phase>
-                        <goals>
-                            <goal>single</goal>
-                        </goals>
-                        <configuration>
-                            <descriptors>
-                                <descriptor>${basedir}/assembly/dependencies-${ignite.edition}.xml</descriptor>
-                            </descriptors>
-                            <outputDirectory>${basedir}</outputDirectory>
-                            <finalName>libs</finalName>
-                            <appendAssemblyId>false</appendAssemblyId>
-                        </configuration>
-                    </execution>
-
-                    <execution>
-                        <id>dependencies-optional</id>
-                        <phase>prepare-package</phase>
-                        <goals>
-                            <goal>single</goal>
-                        </goals>
-                        <configuration>
-                            <descriptors>
-                                <descriptor>${basedir}/assembly/dependencies-optional-${ignite.edition}.xml</descriptor>
-                            </descriptors>
-                            <outputDirectory>${basedir}/libs</outputDirectory>
-                            <finalName>optional</finalName>
-                            <appendAssemblyId>false</appendAssemblyId>
-                        </configuration>
-                    </execution>
-
-                    <execution>
-                        <id>dependencies-schema-load</id>
-                        <phase>prepare-package</phase>
-                        <goals>
-                            <goal>single</goal>
-                        </goals>
-                        <configuration>
-                            <descriptors>
-                                <descriptor>assembly/dependencies-schema-load.xml</descriptor>
-                            </descriptors>
-                            <outputDirectory>target/release-package/bin</outputDirectory>
-                            <finalName>include</finalName>
-                            <appendAssemblyId>false</appendAssemblyId>
-                            <runOnlyAtExecutionRoot>true</runOnlyAtExecutionRoot>
-                        </configuration>
-                    </execution>
-                </executions>
-            </plugin>
-
-            <plugin>
-                <groupId>org.apache.maven.plugins</groupId>
-                <artifactId>maven-source-plugin</artifactId>
-                <version>2.2.1</version>
-                <executions>
-                    <execution>
-                        <id>source</id>
-                        <goals>
-                            <goal>jar-no-fork</goal>
-                        </goals>
-                        <phase>package</phase>
-                        <configuration>
-                            <excludeResources>true</excludeResources>
-                        </configuration>
-                    </execution>
-                </executions>
-            </plugin>
-
-            <plugin>
-                <groupId>org.codehaus.mojo</groupId>
-                <artifactId>flatten-maven-plugin</artifactId>
-                <version>1.0.0-beta-3</version>
-
-                <configuration>
-                    <flattenMode>minimum</flattenMode>
-                    <flattenedPomFilename>pom-installed.xml</flattenedPomFilename>
-                </configuration>
-
-                <executions>
-                    <!-- enable flattening -->
-                    <execution>
-                        <id>flatten</id>
-                        <phase>process-resources</phase>
-                        <goals>
-                            <goal>flatten</goal>
-                        </goals>
-                    </execution>
-
-                    <!-- ensure proper cleanup before start -->
-                    <execution>
-                        <id>flatten.clean.before</id>
-                        <phase>clean</phase>
-                        <goals>
-                            <goal>clean</goal>
-                        </goals>
-                    </execution>
-                </executions>
-            </plugin>
-
-            <!-- ensure proper cleanup after install -->
-            <plugin>
-                <groupId>org.apache.maven.plugins</groupId>
-                <artifactId>maven-clean-plugin</artifactId>
-                <inherited>false</inherited>
-                <executions>
-                    <execution>
-                        <id>flatten.clean.after</id>
-                        <phase>install</phase>
-                        <goals>
-                            <goal>clean</goal>
-                        </goals>
-                        <configuration>
-                            <excludeDefaultDirectories>true</excludeDefaultDirectories>
-                            <filesets>
-                                <fileset>
-                                    <directory>${project.basedir}</directory>
-                                    <includes>
-                                        <include>**/pom-installed.xml</include>
-                                    </includes>
-                                </fileset>
-                            </filesets>
-                        </configuration>
-                    </execution>
-                </executions>
-            </plugin>
-
-            <plugin>
-                <groupId>org.apache.maven.plugins</groupId>
-                <artifactId>maven-install-plugin</artifactId>
-                <version>2.5.2</version>
-                <inherited>false</inherited>
-                <configuration>
-                    <skip>true</skip>
-                </configuration>
-            </plugin>
-
-            <plugin>
-                <groupId>org.apache.maven.plugins</groupId>
-                <artifactId>maven-deploy-plugin</artifactId>
-                <version>2.8.2</version>
-                <inherited>false</inherited>
-                <configuration>
-                    <skip>true</skip>
-                </configuration>
-            </plugin>
-        </plugins>
-    </build>
-
-    <profiles>
-        <profile>
-            <id>check-licenses</id>
-            <build>
-                <plugins>
-                    <plugin>
-                        <groupId>org.apache.rat</groupId>
-                        <artifactId>apache-rat-plugin</artifactId>
-                        <version>0.11</version>
-                        <configuration>
-                            <addDefaultLicenseMatchers>false</addDefaultLicenseMatchers>
-                            <licenses>
-                                <license implementation="org.apache.rat.analysis.license.FullTextMatchingLicense">
-                                    <licenseFamilyCategory>IAL20</licenseFamilyCategory>
-                                    <licenseFamilyName>Ignite Apache License 2.0</licenseFamilyName>
-                                    <fullText>
-                                        Licensed to the Apache Software Foundation (ASF) under one or more
-                                        contributor license agreements.  See the NOTICE file distributed with
-                                        this work for additional information regarding copyright ownership.
-                                        The ASF licenses this file to You under the Apache License, Version 2.0
-                                        (the "License"); you may not use this file except in compliance with
-                                        the License.  You may obtain a copy of the License at
-
-                                        http://www.apache.org/licenses/LICENSE-2.0
-
-                                        Unless required by applicable law or agreed to in writing, software
-                                        distributed under the License is distributed on an "AS IS" BASIS,
-                                        WITHOUT WARRANTIES OR CONDITIONS OF ANY KIND, either express or implied.
-                                        See the License for the specific language governing permissions and
-                                        limitations under the License.
-                                    </fullText>
-                                </license>
-                            </licenses>
-                            <licenseFamilies>
-                                <licenseFamily implementation="org.apache.rat.license.SimpleLicenseFamily">
-                                    <familyName>Ignite Apache License 2.0</familyName>
-                                </licenseFamily>
-                            </licenseFamilies>
-                        </configuration>
-                        <executions>
-                            <execution>
-                                <phase>validate</phase>
-                                <goals>
-                                    <goal>check</goal>
-                                </goals>
-                                <configuration>
-                                    <excludes>
-                                        <exclude>work/**</exclude>
-                                        <exclude>**/target/**</exclude>
-                                        <exclude>**/*.log</exclude>
-                                        <exclude>**/*.m4</exclude><!--Free Software Foundation notice-->
-                                        <exclude>**/*.dylib</exclude><!--bin-files-->
-                                        <exclude>**/*.gar</exclude><!--bin-files-->
-                                        <exclude>**/licenses/*.txt</exclude><!--files of licenses-->
-                                        <exclude>**/*.timestamp</exclude><!--tmp-files-->
-                                        <exclude>**/*.iml</exclude><!--IDEA files-->
-                                        <exclude>**/*.md</exclude><!--readme-files-->
-                                        <exclude>**/pom-installed.xml</exclude><!--tmp-files-->
-                                        <exclude>**/keystore/*.jks</exclude><!--bin-files-->
-                                        <exclude>**/keystore/*.pem</exclude><!--auto generated files-->
-                                        <exclude>**/keystore/*.pfx</exclude><!--bin-files-->
-                                        <!--special excludes-->
-                                        <exclude>src/main/java/com/romix/scala/**</exclude><!--own license-->
-                                        <exclude>src/main/java/org/apache/ignite/internal/util/offheap/unsafe/GridOffHeapSnapTreeMap.java</exclude><!--own license-->
-                                        <exclude>src/main/java/org/apache/ignite/internal/util/snaptree/*.java</exclude><!--own license-->
-                                        <exclude>src/main/java/org/pcollections/**</exclude><!--own license-->
-                                        <exclude>src/main/java/org/jdk8/backport/*.java</exclude><!--own license-->
-                                        <exclude>src/test/java/org/apache/ignite/p2p/p2p.properties</exclude><!--test depends on file content-->
-                                        <exclude>src/test/resources/log/ignite.log.tst</exclude><!--test resource-->
-                                        <exclude>src/test/config/start-nodes.ini</exclude><!---->
-                                        <exclude>src/test/java/org/apache/ignite/spi/deployment/uri/META-INF/ignite.incorrefs</exclude><!--test resource-->
-                                        <exclude>src/test/java/org/apache/ignite/spi/deployment/uri/META-INF/ignite.empty</exclude><!--should be empty-->
-                                        <exclude>src/test/java/org/apache/ignite/spi/deployment/uri/META-INF/ignite.brokenxml</exclude><!--test resource-->
-                                        <exclude>src/test/java/org/apache/ignite/internal/processors/hadoop/books/*.txt</exclude><!--books examples-->
-                                        <exclude>src/main/java/META-INF/services/javax.cache.spi.CachingProvider</exclude><!--cannot be changed-->
-                                        <exclude>src/main/java/org/jetbrains/annotations/*.java</exclude><!--copyright-->
-                                        <exclude>src/main/resources/META-INF/services/org.apache.hadoop.mapreduce.protocol.ClientProtocolProvider</exclude><!--cannot be changed-->
-                                        <exclude>modules/winservice/IgniteService.sln</exclude>
-                                        <exclude>modules/winservice/IgniteService/IgniteService.csproj</exclude>
-                                        <!--shmem-->
-                                        <exclude>ipc/shmem/**/Makefile.in</exclude><!--auto generated files-->
-                                        <exclude>ipc/shmem/**/Makefile</exclude><!--auto generated files-->
-                                        <exclude>ipc/shmem/compile</exclude><!---->
-                                        <exclude>ipc/shmem/config.guess</exclude><!--own license-->
-                                        <exclude>ipc/shmem/config.sub</exclude><!--own license-->
-                                        <exclude>ipc/shmem/configure</exclude><!--own license-->
-                                        <exclude>ipc/shmem/config.h.in</exclude><!--auto generated-->
-                                        <exclude>ipc/shmem/configure.ac</exclude><!---->
-                                        <exclude>ipc/shmem/ltmain.sh</exclude><!--own license-->
-                                        <exclude>ipc/shmem/install-sh</exclude><!--own license-->
-                                        <exclude>ipc/shmem/depcomp</exclude><!--own license-->
-                                        <exclude>ipc/shmem/config.status</exclude><!--auto generated-->
-                                        <exclude>ipc/shmem/libtool</exclude><!--own license-->
-                                        <exclude>ipc/shmem/missing</exclude><!--own license-->
-                                        <exclude>ipc/shmem/stamp-h1</exclude><!--tmp timestamp-->
-                                        <exclude>ipc/shmem/ltmain.sh</exclude><!--tmp (not under VCS)-->
-                                        <exclude>ipc/shmem/include/org_apache_ignite_internal_util_ipc_shmem_IpcSharedMemoryUtils.h</exclude><!--auto generated files-->
-                                        <exclude>ipc/shmem/igniteshmem/.libs/*</exclude><!--tmp files-->
-                                        <exclude>ipc/shmem/igniteshmem/.deps/*</exclude><!--tmp files-->
-                                        <exclude>ipc/shmem/igniteshmem/libigniteshmem.la</exclude><!--tmp (not under VCS)-->
-                                        <exclude>ipc/shmem/igniteshmem/libigniteshmem_la-org_apache_ignite_internal_util_ipc_shmem_IpcSharedMemoryUtils.lo</exclude><!--tmp (not under VCS)-->
-                                    </excludes>
-                                </configuration>
-                            </execution>
-                        </executions>
-                    </plugin>
-                </plugins>
-            </build>
-        </profile>
-
->>>>>>> a6a2fcaa
         <profile>
             <id>test</id>
             <build>
@@ -678,10 +212,6 @@
                                 <configuration>
                                     <target>
                                         <replaceregexp byline="true">
-<<<<<<< HEAD
-                                            <regexp pattern="\. &quot;\$\{SCRIPTS_HOME\}&quot;/include/target-classpath.sh(\s*#.*)?" />
-                                            <substitution expression="" />
-=======
                                             <regexp pattern='pushd "%~dp0"/\.\./\.\.(\s*&amp;::.+)?'/>
                                             <substitution expression='pushd "%~dp0"/..'/>
                                             <fileset dir="${basedir}/target/release-package/bin">
@@ -716,42 +246,41 @@
                                         <replaceregexp byline="true">
                                             <regexp pattern='\. "\$\{SCRIPTS_HOME\}"/include/target-classpath.sh(\s*#.*)?'/>
                                             <substitution expression=""/>
->>>>>>> a6a2fcaa
-                                            <fileset dir="${basedir}/target/release-package/bin">
-                                                <include name="**/*.sh" />
-                                            </fileset>
-                                        </replaceregexp>
-
-                                        <replaceregexp byline="true">
-                                            <regexp pattern="call &quot;%SCRIPTS_HOME%\\include\\target-classpath.bat&quot;(\s*&amp;::.*)?" />
-                                            <substitution expression="" />
-                                            <fileset dir="${basedir}/target/release-package/bin">
-                                                <include name="**/*.bat" />
-                                            </fileset>
-                                        </replaceregexp>
-
-                                        <replaceregexp byline="true">
-                                            <regexp pattern="ENABLE_ASSERTIONS=.*" />
-                                            <substitution expression="ENABLE_ASSERTIONS=&quot;0&quot;" />
-                                            <fileset dir="${basedir}/target/release-package/bin">
-                                                <include name="**/*.sh" />
-                                            </fileset>
-                                        </replaceregexp>
-
-                                        <replaceregexp byline="true">
-                                            <regexp pattern="ENABLE_ASSERTIONS=.*" />
-                                            <substitution expression="ENABLE_ASSERTIONS=0" />
-                                            <fileset dir="${basedir}/target/release-package/bin">
-                                                <include name="**/*.bat" />
-                                            </fileset>
-                                        </replaceregexp>
-
-                                        <replaceregexp byline="true">
-                                            <regexp pattern="-DIGNITE_UPDATE_NOTIFIER=false" />
-                                            <substitution expression="" />
-                                            <fileset dir="${basedir}/target/release-package/bin">
-                                                <include name="**/*.sh" />
-                                                <include name="**/*.bat" />
+                                            <fileset dir="${basedir}/target/release-package/bin">
+                                                <include name="**/*.sh"/>
+                                            </fileset>
+                                        </replaceregexp>
+
+                                        <replaceregexp byline="true">
+                                            <regexp pattern='call "%SCRIPTS_HOME%\\include\\target-classpath.bat"(\s*&amp;::.*)?'/>
+                                            <substitution expression=""/>
+                                            <fileset dir="${basedir}/target/release-package/bin">
+                                                <include name="**/*.bat"/>
+                                            </fileset>
+                                        </replaceregexp>
+
+                                        <replaceregexp byline="true">
+                                            <regexp pattern='ENABLE_ASSERTIONS=.*'/>
+                                            <substitution expression="ENABLE_ASSERTIONS=&quot;0&quot;"/>
+                                            <fileset dir="${basedir}/target/release-package/bin">
+                                                <include name="**/*.sh"/>
+                                            </fileset>
+                                        </replaceregexp>
+
+                                        <replaceregexp byline="true">
+                                            <regexp pattern='ENABLE_ASSERTIONS=.*'/>
+                                            <substitution expression="ENABLE_ASSERTIONS=0"/>
+                                            <fileset dir="${basedir}/target/release-package/bin">
+                                                <include name="**/*.bat"/>
+                                            </fileset>
+                                        </replaceregexp>
+
+                                        <replaceregexp byline="true">
+                                            <regexp pattern='-DIGNITE_UPDATE_NOTIFIER=false'/>
+                                            <substitution expression=""/>
+                                            <fileset dir="${basedir}/target/release-package/bin">
+                                                <include name="**/*.sh"/>
+                                                <include name="**/*.bat"/>
                                             </fileset>
                                         </replaceregexp>
 
