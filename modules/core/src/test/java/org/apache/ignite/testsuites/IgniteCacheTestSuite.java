/*
 * Licensed to the Apache Software Foundation (ASF) under one or more
 * contributor license agreements.  See the NOTICE file distributed with
 * this work for additional information regarding copyright ownership.
 * The ASF licenses this file to You under the Apache License, Version 2.0
 * (the "License"); you may not use this file except in compliance with
 * the License.  You may obtain a copy of the License at
 *
 *      http://www.apache.org/licenses/LICENSE-2.0
 *
 * Unless required by applicable law or agreed to in writing, software
 * distributed under the License is distributed on an "AS IS" BASIS,
 * WITHOUT WARRANTIES OR CONDITIONS OF ANY KIND, either express or implied.
 * See the License for the specific language governing permissions and
 * limitations under the License.
 */

package org.apache.ignite.testsuites;

import junit.framework.*;
import org.apache.ignite.*;
import org.apache.ignite.cache.*;
import org.apache.ignite.cache.affinity.fair.*;
import org.apache.ignite.cache.store.*;
import org.apache.ignite.cache.store.jdbc.*;
import org.apache.ignite.internal.processors.*;
import org.apache.ignite.internal.processors.cache.*;
import org.apache.ignite.internal.processors.cache.context.*;
import org.apache.ignite.internal.processors.cache.distributed.*;
import org.apache.ignite.internal.processors.cache.distributed.dht.*;
import org.apache.ignite.internal.processors.cache.distributed.dht.atomic.*;
import org.apache.ignite.internal.processors.cache.distributed.near.*;
import org.apache.ignite.internal.processors.cache.distributed.replicated.*;
import org.apache.ignite.internal.processors.cache.distributed.replicated.preloader.*;
import org.apache.ignite.internal.processors.cache.integration.*;
import org.apache.ignite.internal.processors.cache.local.*;
import org.apache.ignite.internal.processors.datastreamer.*;

/**
 * Test suite.
 */
public class IgniteCacheTestSuite extends TestSuite {
    /**
     * @return IgniteCache test suite.
     * @throws Exception Thrown in case of the failure.
     */
    public static TestSuite suite() throws Exception {
        TestSuite suite = new TestSuite("IgniteCache Test Suite");

        suite.addTestSuite(IgniteCacheEntryListenerAtomicTest.class);
        suite.addTestSuite(IgniteCacheEntryListenerAtomicReplicatedTest.class);
        suite.addTestSuite(IgniteCacheEntryListenerAtomicLocalTest.class);
        suite.addTestSuite(IgniteCacheEntryListenerTxTest.class);
        suite.addTestSuite(IgniteCacheEntryListenerTxReplicatedTest.class);
        suite.addTestSuite(IgniteCacheEntryListenerTxLocalTest.class);
        suite.addTestSuite(IgniteCacheEntryListenerEagerTtlDisabledTest.class);

        suite.addTestSuite(IgniteClientAffinityAssignmentSelfTest.class);

        suite.addTestSuite(IgniteCacheAtomicInvokeTest.class);
        suite.addTestSuite(IgniteCacheAtomicNearEnabledInvokeTest.class);
        suite.addTestSuite(IgniteCacheAtomicPrimaryWriteOrderInvokeTest.class);
        suite.addTestSuite(IgniteCacheAtomicPrimaryWriteOrderWithStoreInvokeTest.class);
        suite.addTestSuite(IgniteCacheAtomicLocalInvokeTest.class);
        suite.addTestSuite(IgniteCacheAtomicLocalWithStoreInvokeTest.class);
        suite.addTestSuite(IgniteCacheTxInvokeTest.class);
        suite.addTestSuite(IgniteCacheTxNearEnabledInvokeTest.class);
        suite.addTestSuite(IgniteCacheTxLocalInvokeTest.class);
        suite.addTestSuite(IgniteCrossCacheTxStoreSelfTest.class);
        suite.addTestSuite(IgniteCrossCacheTxSelfTest.class);

        suite.addTestSuite(IgnitePutAllLargeBatchSelfTest.class);
        suite.addTestSuite(IgnitePutAllUpdateNonPreloadedPartitionSelfTest.class);

        // User's class loader tests.
        suite.addTestSuite(IgniteCacheAtomicExecutionContextTest.class);
        suite.addTestSuite(IgniteCachePartitionedExecutionContextTest.class);
        suite.addTestSuite(IgniteCacheReplicatedExecutionContextTest.class);
        suite.addTestSuite(IgniteCacheTxExecutionContextTest.class);
        suite.addTestSuite(IgniteCacheContinuousExecutionContextTest.class);
        suite.addTestSuite(IgniteCacheIsolatedExecutionContextTest.class);
        suite.addTestSuite(IgniteCacheP2PDisableExecutionContextTest.class);
        suite.addTestSuite(IgniteCachePrivateExecutionContextTest.class);
        suite.addTestSuite(IgniteCacheSharedExecutionContextTest.class);

        // Warmup closure tests.
        suite.addTestSuite(IgniteWarmupClosureSelfTest.class);

        // Affinity tests.
        suite.addTestSuite(GridFairAffinityFunctionNodesSelfTest.class);
        suite.addTestSuite(IgniteFairAffinityDynamicCacheSelfTest.class);
        suite.addTestSuite(GridCacheAffinityBackupsSelfTest.class);
        suite.addTestSuite(IgniteCacheAffinitySelfTest.class);

        // Swap tests.
        suite.addTestSuite(GridCacheSwapPreloadSelfTest.class);
        suite.addTestSuite(GridCacheSwapReloadSelfTest.class);

        // Common tests.
        suite.addTestSuite(GridCacheConcurrentMapSelfTest.class);
        suite.addTestSuite(GridCacheAffinityMapperSelfTest.class);
        suite.addTestSuite(GridCacheAffinityRoutingSelfTest.class);
        suite.addTestSuite(GridCacheMvccSelfTest.class);
        suite.addTestSuite(GridCacheMvccPartitionedSelfTest.class);
        suite.addTestSuite(GridCacheMvccManagerSelfTest.class);
//        suite.addTestSuite(GridCacheP2PUndeploySelfTest.class); TODO uncomment in DR branch.
        suite.addTestSuite(GridCacheConfigurationValidationSelfTest.class);
        suite.addTestSuite(GridCacheConfigurationConsistencySelfTest.class);
        suite.addTestSuite(GridCacheJdbcBlobStoreSelfTest.class);
        suite.addTestSuite(GridCacheJdbcBlobStoreMultithreadedSelfTest.class);
        suite.addTestSuite(CacheJdbcPojoStoreTest.class);
        suite.addTestSuite(CacheJdbcPojoStoreMultitreadedSelfTest.class);
        suite.addTestSuite(GridCacheBalancingStoreSelfTest.class);
        suite.addTestSuite(GridCacheAffinityApiSelfTest.class);
        suite.addTestSuite(GridCacheStoreValueBytesSelfTest.class);
        suite.addTestSuite(DataStreamProcessorSelfTest.class);
        suite.addTestSuite(DataStreamerImplSelfTest.class);
        suite.addTestSuite(GridCacheEntryMemorySizeSelfTest.class);
        suite.addTestSuite(GridCacheClearAllSelfTest.class);
        suite.addTestSuite(GridCacheObjectToStringSelfTest.class);
        suite.addTestSuite(GridCacheLoadOnlyStoreAdapterSelfTest.class);
        suite.addTestSuite(GridCacheGetStoreErrorSelfTest.class);
        suite.addTestSuite(GridCacheAsyncOperationsLimitSelfTest.class);
        suite.addTestSuite(GridCacheTtlManagerSelfTest.class);
        suite.addTestSuite(GridCacheLifecycleAwareSelfTest.class);
        suite.addTestSuite(IgniteCacheAtomicStopBusySelfTest.class);
        // suite.addTestSuite(IgniteCacheTransactionalStopBusySelfTest.class); TODO Ignite-257.
        suite.addTestSuite(GridCacheAtomicNearCacheSelfTest.class);
        suite.addTestSuite(CacheAtomicNearUpdateTopologyChangeTest.class);
        suite.addTestSuite(CacheTxNearUpdateTopologyChangeTest.class);
        suite.addTestSuite(GridCacheStorePutxSelfTest.class);
        suite.addTestSuite(GridCacheOffHeapMultiThreadedUpdateSelfTest.class);
        suite.addTestSuite(GridCacheOffHeapAtomicMultiThreadedUpdateSelfTest.class);
        suite.addTestSuite(GridCacheColocatedTxStoreExceptionSelfTest.class);
        suite.addTestSuite(GridCacheReplicatedTxStoreExceptionSelfTest.class);
        suite.addTestSuite(GridCacheLocalTxStoreExceptionSelfTest.class);
        suite.addTestSuite(GridCacheNearTxStoreExceptionSelfTest.class);
        suite.addTestSuite(GridCacheMissingCommitVersionSelfTest.class);
        suite.addTestSuite(GridCacheEntrySetIterationPreloadingSelfTest.class);
        suite.addTestSuite(GridCacheMixedPartitionExchangeSelfTest.class);
        suite.addTestSuite(GridCacheAtomicTimeoutSelfTest.class);
        suite.addTestSuite(GridCacheOffHeapTieredEvictionAtomicSelfTest.class);
        suite.addTestSuite(GridCacheOffHeapTieredEvictionSelfTest.class);
        suite.addTestSuite(GridCacheOffHeapTieredAtomicSelfTest.class);
        suite.addTestSuite(GridCacheOffHeapTieredSelfTest.class);
        suite.addTestSuite(GridCacheGlobalLoadTest.class);
        suite.addTestSuite(GridCachePartitionedLocalStoreSelfTest.class);
        suite.addTestSuite(GridCacheReplicatedLocalStoreSelfTest.class);
        suite.addTestSuite(GridCachePartitionedOffHeapLocalStoreSelfTest.class);
        suite.addTestSuite(GridCacheTxPartitionedLocalStoreSelfTest.class);
        suite.addTestSuite(IgniteCacheSystemTransactionsSelfTest.class);

        // Heuristic exception handling. TODO IGNITE-257
//        suite.addTestSuite(GridCacheColocatedTxExceptionSelfTest.class);
//        suite.addTestSuite(GridCacheReplicatedTxExceptionSelfTest.class);
//        suite.addTestSuite(GridCacheLocalTxExceptionSelfTest.class);
//        suite.addTestSuite(GridCacheNearTxExceptionSelfTest.class);
//        suite.addTestSuite(GridCacheStopSelfTest.class); TODO IGNITE-257

        // Local cache.
        suite.addTestSuite(GridCacheLocalBasicApiSelfTest.class);
        suite.addTestSuite(GridCacheLocalBasicStoreSelfTest.class);
        suite.addTestSuite(GridCacheLocalAtomicBasicStoreSelfTest.class);
        suite.addTestSuite(GridCacheLocalGetAndTransformStoreSelfTest.class);
        suite.addTestSuite(GridCacheLocalAtomicGetAndTransformStoreSelfTest.class);
        suite.addTestSuite(GridCacheLocalLoadAllSelfTest.class);
        suite.addTestSuite(GridCacheLocalLockSelfTest.class);
        suite.addTestSuite(GridCacheLocalMultithreadedSelfTest.class);
        suite.addTestSuite(GridCacheLocalTxSingleThreadedSelfTest.class);
        suite.addTestSuite(GridCacheLocalTxTimeoutSelfTest.class);
        suite.addTestSuite(GridCacheLocalEventSelfTest.class);
        suite.addTestSuite(GridCacheLocalEvictionEventSelfTest.class);
        suite.addTestSuite(GridCacheVariableTopologySelfTest.class);
        suite.addTestSuite(GridCacheLocalTxMultiThreadedSelfTest.class);
        suite.addTestSuite(GridCacheTransformEventSelfTest.class);

        // Partitioned cache.
        suite.addTestSuite(GridCachePartitionedGetSelfTest.class);
        suite.addTest(new TestSuite(GridCachePartitionedBasicApiTest.class));
        suite.addTest(new TestSuite(GridCacheNearMultiGetSelfTest.class));
        suite.addTest(new TestSuite(GridCacheNearJobExecutionSelfTest.class));
        suite.addTest(new TestSuite(GridCacheNearOneNodeSelfTest.class));
        suite.addTest(new TestSuite(GridCacheNearMultiNodeSelfTest.class));
        suite.addTest(new TestSuite(GridCacheAtomicNearMultiNodeSelfTest.class));
        suite.addTest(new TestSuite(GridCacheNearReadersSelfTest.class));
        suite.addTest(new TestSuite(GridCacheAtomicNearReadersSelfTest.class));
        suite.addTest(new TestSuite(GridCachePartitionedAffinitySelfTest.class));
        suite.addTest(new TestSuite(GridCacheRendezvousAffinityFunctionExcludeNeighborsSelfTest.class));
        suite.addTest(new TestSuite(GridCacheRendezvousAffinityClientSelfTest.class));
        suite.addTest(new TestSuite(GridCachePartitionedProjectionAffinitySelfTest.class));
        suite.addTest(new TestSuite(GridCachePartitionedBasicOpSelfTest.class));
        suite.addTest(new TestSuite(GridCachePartitionedBasicStoreSelfTest.class));
        suite.addTest(new TestSuite(GridCachePartitionedGetAndTransformStoreSelfTest.class));
        suite.addTest(new TestSuite(GridCachePartitionedAtomicGetAndTransformStoreSelfTest.class));
        suite.addTest(new TestSuite(GridCachePartitionedBasicStoreMultiNodeSelfTest.class));
        suite.addTest(new TestSuite(GridCachePartitionedNearDisabledBasicStoreMultiNodeSelfTest.class));
        suite.addTest(new TestSuite(GridCachePartitionedEventSelfTest.class));
        suite.addTest(new TestSuite(GridCachePartitionedLockSelfTest.class));
        suite.addTest(new TestSuite(GridCachePartitionedMultiNodeLockSelfTest.class));
        suite.addTest(new TestSuite(GridCachePartitionedMultiNodeSelfTest.class));
        suite.addTest(new TestSuite(GridCachePartitionedMultiThreadedPutGetSelfTest.class));
        suite.addTest(new TestSuite(GridCachePartitionedNodeFailureSelfTest.class));
        suite.addTest(new TestSuite(GridCachePartitionedExplicitLockNodeFailureSelfTest.class));
        suite.addTest(new TestSuite(GridCachePartitionedTxSingleThreadedSelfTest.class));
        suite.addTest(new TestSuite(GridCacheColocatedTxSingleThreadedSelfTest.class));
        suite.addTest(new TestSuite(GridCachePartitionedTxTimeoutSelfTest.class));
        suite.addTest(new TestSuite(GridCacheFinishPartitionsSelfTest.class));
        suite.addTest(new TestSuite(GridCacheDhtEntrySelfTest.class));
        suite.addTest(new TestSuite(GridCacheDhtInternalEntrySelfTest.class));
        suite.addTest(new TestSuite(GridCacheDhtMappingSelfTest.class));
//        suite.addTest(new TestSuite(GridCachePartitionedTxMultiThreadedSelfTest.class)); TODO-gg-4066
        suite.addTest(new TestSuite(GridCacheDhtPreloadSelfTest.class));
        suite.addTest(new TestSuite(GridCacheDhtPreloadOffHeapSelfTest.class));
        suite.addTest(new TestSuite(GridCacheDhtPreloadBigDataSelfTest.class));
        suite.addTest(new TestSuite(GridCacheDhtPreloadPutGetSelfTest.class));
        suite.addTest(new TestSuite(GridCacheDhtPreloadDisabledSelfTest.class));
        suite.addTest(new TestSuite(GridCacheDhtPreloadMultiThreadedSelfTest.class));
        suite.addTest(new TestSuite(GridCacheColocatedPreloadRestartSelfTest.class));
        suite.addTest(new TestSuite(GridCacheNearPreloadRestartSelfTest.class));
        suite.addTest(new TestSuite(GridCacheDhtPreloadStartStopSelfTest.class));
        suite.addTest(new TestSuite(GridCacheDhtPreloadUnloadSelfTest.class));
        suite.addTest(new TestSuite(GridCachePartitionedAffinityFilterSelfTest.class));
        suite.addTest(new TestSuite(GridCachePartitionedPreloadLifecycleSelfTest.class));
//        suite.addTest(new TestSuite(GridCacheLoadingConcurrentGridStartTest.class));  TODO-ignite-500
        suite.addTest(new TestSuite(GridCacheDhtPreloadDelayedSelfTest.class));
        suite.addTest(new TestSuite(GridPartitionedBackupLoadSelfTest.class));
        suite.addTest(new TestSuite(GridCachePartitionedLoadCacheSelfTest.class));
        suite.addTest(new TestSuite(GridCachePartitionNotLoadedEventSelfTest.class));
        suite.addTest(new TestSuite(GridCacheDhtEvictionsDisabledSelfTest.class));
        suite.addTest(new TestSuite(GridCacheNearEvictionEventSelfTest.class));
        suite.addTest(new TestSuite(GridCacheAtomicNearEvictionEventSelfTest.class));
        suite.addTest(new TestSuite(GridCacheDhtEvictionSelfTest.class));
        suite.addTest(new TestSuite(GridCacheReplicatedEvictionSelfTest.class));
        suite.addTest(new TestSuite(GridCacheDhtEvictionNearReadersSelfTest.class));
        suite.addTest(new TestSuite(GridCacheDhtAtomicEvictionNearReadersSelfTest.class));
//        suite.addTest(new TestSuite(GridCachePartitionedTopologyChangeSelfTest.class)); TODO-gg-5489
        suite.addTest(new TestSuite(GridCachePartitionedPreloadEventsSelfTest.class));
        suite.addTest(new TestSuite(GridCachePartitionedUnloadEventsSelfTest.class));
        suite.addTest(new TestSuite(GridCachePartitionedAffinityHashIdResolverSelfTest.class));
        suite.addTest(new TestSuite(GridCacheColocatedOptimisticTransactionSelfTest.class));
        suite.addTestSuite(GridCacheAtomicMessageCountSelfTest.class);
        suite.addTest(new TestSuite(GridCacheNearPartitionedClearSelfTest.class));

        suite.addTest(new TestSuite(GridCacheDhtExpiredEntriesPreloadSelfTest.class));
        suite.addTest(new TestSuite(GridCacheNearExpiredEntriesPreloadSelfTest.class));
        suite.addTest(new TestSuite(GridCacheAtomicExpiredEntriesPreloadSelfTest.class));

        suite.addTest(new TestSuite(GridCacheOffheapUpdateSelfTest.class));

        // TODO: GG-7242, GG-7243: Enabled when fixed.
//        suite.addTest(new TestSuite(GridCacheDhtRemoveFailureTest.class));
//        suite.addTest(new TestSuite(GridCacheNearRemoveFailureTest.class));
        // TODO: GG-7201: Enable when fixed.
        //suite.addTest(new TestSuite(GridCacheDhtAtomicRemoveFailureTest.class));

        suite.addTest(new TestSuite(GridCacheNearPrimarySyncSelfTest.class));
        suite.addTest(new TestSuite(GridCacheColocatedPrimarySyncSelfTest.class));

        // Value consistency tests.
        suite.addTestSuite(GridCacheValueConsistencyAtomicSelfTest.class);
        suite.addTestSuite(GridCacheValueConsistencyAtomicPrimaryWriteOrderSelfTest.class);
        suite.addTestSuite(GridCacheValueConsistencyAtomicNearEnabledSelfTest.class);
        suite.addTestSuite(GridCacheValueConsistencyAtomicPrimaryWriteOrderNearEnabledSelfTest.class);
        suite.addTestSuite(GridCacheValueConsistencyTransactionalSelfTest.class);
        suite.addTestSuite(GridCacheValueConsistencyTransactionalNearEnabledSelfTest.class);
        suite.addTestSuite(GridCacheValueBytesPreloadingSelfTest.class);

        // Replicated cache.
        suite.addTestSuite(GridCacheReplicatedBasicApiTest.class);
        suite.addTestSuite(GridCacheReplicatedBasicOpSelfTest.class);
        suite.addTestSuite(GridCacheReplicatedBasicStoreSelfTest.class);
        suite.addTestSuite(GridCacheReplicatedGetAndTransformStoreSelfTest.class);
        suite.addTestSuite(GridCacheReplicatedAtomicGetAndTransformStoreSelfTest.class);
        suite.addTestSuite(GridCacheReplicatedEventSelfTest.class);
        suite.addTestSuite(GridCacheReplicatedSynchronousCommitTest.class);

        // TODO: GG-7437.
        // suite.addTestSuite(GridCacheReplicatedInvalidateSelfTest.class);
        suite.addTestSuite(GridCacheReplicatedLockSelfTest.class);
        // TODO: enable when GG-7437 is fixed.
        //suite.addTestSuite(GridCacheReplicatedMultiNodeLockSelfTest.class);
        //suite.addTestSuite(GridCacheReplicatedMultiNodeSelfTest.class);
        suite.addTestSuite(GridCacheReplicatedNodeFailureSelfTest.class);
        suite.addTestSuite(GridCacheReplicatedTxSingleThreadedSelfTest.class);
        suite.addTestSuite(GridCacheReplicatedTxTimeoutSelfTest.class);
        suite.addTestSuite(GridCacheReplicatedPreloadSelfTest.class);
        suite.addTestSuite(GridCacheReplicatedPreloadOffHeapSelfTest.class);
        suite.addTestSuite(GridCacheReplicatedPreloadLifecycleSelfTest.class);
        suite.addTestSuite(GridCacheSyncReplicatedPreloadSelfTest.class);

        suite.addTestSuite(GridCacheDeploymentSelfTest.class);
        suite.addTestSuite(GridCacheDeploymentOffHeapSelfTest.class);

        suite.addTestSuite(GridCachePutArrayValueSelfTest.class);
        suite.addTestSuite(GridCacheReplicatedUnswapAdvancedSelfTest.class);
        suite.addTestSuite(GridCacheReplicatedEvictionEventSelfTest.class);
        // TODO: GG-7569.
        // suite.addTestSuite(GridCacheReplicatedTxMultiThreadedSelfTest.class);
        suite.addTestSuite(GridCacheReplicatedPreloadEventsSelfTest.class);
        suite.addTestSuite(GridCacheReplicatedPreloadStartStopEventsSelfTest.class);
        // TODO: GG-7434
        // suite.addTestSuite(GridReplicatedTxPreloadTest.class);

        suite.addTestSuite(IgniteTxReentryNearSelfTest.class);
        suite.addTestSuite(IgniteTxReentryColocatedSelfTest.class);

        suite.addTestSuite(GridCacheOrderedPreloadingSelfTest.class);

        // Test for byte array value special case.
//        suite.addTestSuite(GridCacheLocalByteArrayValuesSelfTest.class);
        suite.addTestSuite(GridCacheNearPartitionedP2PEnabledByteArrayValuesSelfTest.class);
        suite.addTestSuite(GridCacheNearPartitionedP2PDisabledByteArrayValuesSelfTest.class);
        suite.addTestSuite(GridCachePartitionedOnlyP2PEnabledByteArrayValuesSelfTest.class);
        suite.addTestSuite(GridCachePartitionedOnlyP2PDisabledByteArrayValuesSelfTest.class);
        suite.addTestSuite(GridCacheReplicatedP2PEnabledByteArrayValuesSelfTest.class);
        suite.addTestSuite(GridCacheReplicatedP2PDisabledByteArrayValuesSelfTest.class);

        // Near-only cache.
        suite.addTest(IgniteCacheNearOnlySelfTestSuite.suite());

        // Test cache with daemon nodes.
        suite.addTestSuite(GridCacheDaemonNodeLocalSelfTest.class);
        suite.addTestSuite(GridCacheDaemonNodePartitionedSelfTest.class);
        suite.addTestSuite(GridCacheDaemonNodeReplicatedSelfTest.class);

        // Write-behind.
        suite.addTest(IgniteCacheWriteBehindTestSuite.suite());

        // Transform.
        suite.addTestSuite(GridCachePartitionedTransformWriteThroughBatchUpdateSelfTest.class);

        suite.addTestSuite(GridCacheEntryVersionSelfTest.class);
        suite.addTestSuite(GridCacheVersionSelfTest.class);

        // Memory leak tests.
        suite.addTestSuite(GridCacheReferenceCleanupSelfTest.class);
        suite.addTestSuite(GridCacheReloadSelfTest.class);

        suite.addTestSuite(GridCacheMixedModeSelfTest.class);

        // Cache metrics.
        suite.addTest(IgniteCacheMetricsSelfTestSuite.suite());

        // Eviction.
        suite.addTest(IgniteCacheEvictionSelfTestSuite.suite());

        // Iterators.
        suite.addTest(IgniteCacheIteratorsSelfTestSuite.suite());

        // Add tx recovery test suite.
        suite.addTest(IgniteCacheTxRecoverySelfTestSuite.suite());

        // Cache interceptor tests.
        suite.addTest(IgniteCacheInterceptorSelfTestSuite.suite());

        // Multi node update.
        suite.addTestSuite(GridCacheMultinodeUpdateSelfTest.class);
        // TODO: GG-5353.
        // suite.addTestSuite(GridCacheMultinodeUpdateNearEnabledSelfTest.class);
        // suite.addTestSuite(GridCacheMultinodeUpdateNearEnabledNoBackupsSelfTest.class);
        suite.addTestSuite(GridCacheMultinodeUpdateAtomicSelfTest.class);
        suite.addTestSuite(GridCacheMultinodeUpdateAtomicNearEnabledSelfTest.class);

        suite.addTestSuite(IgniteCacheAtomicLoadAllTest.class);
        suite.addTestSuite(IgniteCacheAtomicLocalLoadAllTest.class);
        suite.addTestSuite(IgniteCacheTxLoadAllTest.class);
        suite.addTestSuite(IgniteCacheTxLocalLoadAllTest.class);

        suite.addTestSuite(IgniteCacheAtomicLoaderWriterTest.class);
        suite.addTestSuite(IgniteCacheTxLoaderWriterTest.class);

        suite.addTestSuite(IgniteCacheAtomicStoreSessionTest.class);
        suite.addTestSuite(IgniteCacheTxStoreSessionTest.class);
        suite.addTestSuite(IgniteCacheAtomicStoreSessionWriteBehindTest.class);
        suite.addTestSuite(IgniteCacheTxStoreSessionWriteBehindTest.class);

        suite.addTestSuite(IgniteCacheAtomicNoReadThroughTest.class);
        suite.addTestSuite(IgniteCacheAtomicNearEnabledNoReadThroughTest.class);
        suite.addTestSuite(IgniteCacheAtomicLocalNoReadThroughTest.class);
        suite.addTestSuite(IgniteCacheTxNoReadThroughTest.class);
        suite.addTestSuite(IgniteCacheTxNearEnabledNoReadThroughTest.class);
        suite.addTestSuite(IgniteCacheTxLocalNoReadThroughTest.class);

        suite.addTestSuite(IgniteCacheAtomicNoLoadPreviousValueTest.class);
        suite.addTestSuite(IgniteCacheAtomicNearEnabledNoLoadPreviousValueTest.class);
        suite.addTestSuite(IgniteCacheAtomicLocalNoLoadPreviousValueTest.class);
        suite.addTestSuite(IgniteCacheTxNoLoadPreviousValueTest.class);
        suite.addTestSuite(IgniteCacheTxNearEnabledNoLoadPreviousValueTest.class);
        suite.addTestSuite(IgniteCacheTxLocalNoLoadPreviousValueTest.class);

        suite.addTestSuite(IgniteCacheAtomicNoWriteThroughTest.class);
        suite.addTestSuite(IgniteCacheAtomicNearEnabledNoWriteThroughTest.class);
        suite.addTestSuite(IgniteCacheAtomicLocalNoWriteThroughTest.class);
        suite.addTestSuite(IgniteCacheTxNoWriteThroughTest.class);
        suite.addTestSuite(IgniteCacheTxNearEnabledNoWriteThroughTest.class);
        suite.addTestSuite(IgniteCacheTxLocalNoWriteThroughTest.class);

        suite.addTestSuite(IgniteCacheAtomicPeekModesTest.class);
        suite.addTestSuite(IgniteCacheAtomicNearPeekModesTest.class);
        suite.addTestSuite(IgniteCacheAtomicReplicatedPeekModesTest.class);
        suite.addTestSuite(IgniteCacheAtomicLocalPeekModesTest.class);
        suite.addTestSuite(IgniteCacheTxPeekModesTest.class);
        suite.addTestSuite(IgniteCacheTxNearPeekModesTest.class);
        suite.addTestSuite(IgniteCacheTxLocalPeekModesTest.class);
        suite.addTestSuite(IgniteCacheTxReplicatedPeekModesTest.class);

        // TODO: IGNITE-114.
        // suite.addTestSuite(IgniteCacheInvokeReadThroughTest.class);
        // suite.addTestSuite(GridCacheVersionMultinodeTest.class);

        suite.addTestSuite(IgniteCacheNearReadCommittedTest.class);
        suite.addTestSuite(IgniteCacheAtomicCopyOnReadDisabledTest.class);
        suite.addTestSuite(IgniteCacheTxCopyOnReadDisabledTest.class);

        suite.addTestSuite(IgniteCacheTxPreloadNoWriteTest.class);

        suite.addTestSuite(IgniteDynamicCacheStartSelfTest.class);
        suite.addTestSuite(IgniteCacheDynamicStopSelfTest.class);
        suite.addTestSuite(IgniteCacheConfigurationTemplateTest.class);
        suite.addTestSuite(IgniteCacheConfigurationDefaultTemplateTest.class);

        suite.addTestSuite(GridCacheTxLoadFromStoreOnLockSelfTest.class);

        suite.addTestSuite(GridCacheMarshallingNodeJoinSelfTest.class);

        suite.addTestSuite(IgniteCacheJdbcBlobStoreNodeRestartTest.class);

        suite.addTestSuite(IgniteCacheAtomicLocalStoreValueTest.class);
        suite.addTestSuite(IgniteCacheAtomicStoreValueTest.class);
        suite.addTestSuite(IgniteCacheAtomicNearEnabledStoreValueTest.class);
        suite.addTestSuite(IgniteCacheAtomicPrimaryWriteOrderStoreValueTest.class);
        suite.addTestSuite(IgniteCacheAtomicPrimaryWriteOrderNearEnabledStoreValueTest.class);
        suite.addTestSuite(IgniteCacheTxLocalStoreValueTest.class);
        suite.addTestSuite(IgniteCacheTxStoreValueTest.class);
        suite.addTestSuite(IgniteCacheTxNearEnabledStoreValueTest.class);

<<<<<<< HEAD
        suite.addTestSuite(IgniteCacheAtomicOpWithinTxSelfTest.class);
=======
        suite.addTestSuite(IgniteCacheLockFailoverSelfTest.class);
        suite.addTestSuite(IgniteCacheMultiTxLockSelfTest.class);
>>>>>>> 26fa0bf3

        suite.addTestSuite(IgniteInternalCacheTypesTest.class);

        return suite;
    }
}<|MERGE_RESOLUTION|>--- conflicted
+++ resolved
@@ -434,12 +434,10 @@
         suite.addTestSuite(IgniteCacheTxStoreValueTest.class);
         suite.addTestSuite(IgniteCacheTxNearEnabledStoreValueTest.class);
 
-<<<<<<< HEAD
         suite.addTestSuite(IgniteCacheAtomicOpWithinTxSelfTest.class);
-=======
+
         suite.addTestSuite(IgniteCacheLockFailoverSelfTest.class);
         suite.addTestSuite(IgniteCacheMultiTxLockSelfTest.class);
->>>>>>> 26fa0bf3
 
         suite.addTestSuite(IgniteInternalCacheTypesTest.class);
 
