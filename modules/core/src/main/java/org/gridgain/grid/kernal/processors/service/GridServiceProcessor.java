--- conflicted
+++ resolved
@@ -30,10 +30,7 @@
 import org.jdk8.backport.*;
 import org.jetbrains.annotations.*;
 
-<<<<<<< HEAD
-=======
 import java.io.*;
->>>>>>> 07368dc2
 import java.lang.reflect.*;
 import java.util.*;
 import java.util.concurrent.*;
@@ -56,12 +53,6 @@
     /** Local service instances. */
     private final Map<String, Collection<GridServiceContextImpl>> locSvcs = new HashMap<>();
 
-<<<<<<< HEAD
-    /** Services proxy map. * */
-    private final ConcurrentMap<String, ServiceProxy<?>> proxyServices = new ConcurrentHashMap<>();
-
-=======
->>>>>>> 07368dc2
     /** Deployment futures. */
     private final ConcurrentMap<String, GridFutureAdapter<?>> depFuts = new ConcurrentHashMap8<>();
 
@@ -535,36 +526,7 @@
      * @return The proxy of a service by its name and class.
      */
     public <T> T serviceProxy(String name, Class<T> svc, boolean sticky) throws GridException {
-<<<<<<< HEAD
-        T locSrvc = service(name);
-
-        return locSrvc == null ? remoteServiceProxy(name, svc, sticky) : locSrvc;
-    }
-
-    /**
-     * @param name Service name.
-     * @param svc Service class.
-     * @param sticky Whether multi-node request should be done.
-     * @param <T> Service class type.
-     * @return The proxy of a service by its name and class.
-     * @throws GridException If given service was not deployed to remote nodes.
-     */
-    private <T> T remoteServiceProxy(final String name, Class<T> svc, boolean sticky) throws GridException {
-        ServiceProxy<?> srvcProxy = proxyServices.get(name);
-
-        if (!srvcProxy.getClass().equals(svc))
-            throw new GridException("Another type of method is already deployed for name: " + name);
-
-        if (srvcProxy == null) {
-            srvcProxy = new ServiceProxy<>(name, svc, sticky);
-
-            srvcProxy = proxyServices.putIfAbsent(name, srvcProxy);
-        }
-
-        return (T)srvcProxy.proxy();
-=======
         return new ServiceProxy<T>().getProxy(name, svc, sticky);
->>>>>>> 07368dc2
     }
 
     /**
@@ -1063,9 +1025,6 @@
 
                             if (!retries.isEmpty())
                                 onReassignmentFailed(topVer, retries);
-
-                            for(ServiceProxy ps : proxyServices.values())
-                                ps.validate(((GridDiscoveryEvent)evt).topologyNodes());
                         }
                     }
                 });
@@ -1225,119 +1184,6 @@
     /**
      * Wrapper for making {@link GridService} class proxies.
      */
-<<<<<<< HEAD
-    private class ServiceProxy<T> {
-        /** Service name. */
-        private final String name;
-
-        /** Sticky. */
-        private final boolean sticky;
-
-        /** Svc. */
-        private final Class<T> svc;
-
-        /** Remote node to use for proxy invocation. */
-        private GridNode rmtNode;
-
-        /** The proxy object to return. */
-        private T proxy;
-
-        /** Deployed nodes list. */
-        private CopyOnWriteArrayList<UUID> deployedNodesList = new CopyOnWriteArrayList<>();
-
-        private ServiceProxy(String name, Class<T> svc, boolean sticky) throws GridException {
-            this.name = name;
-            this.sticky = sticky;
-            this.svc = svc;
-
-            GridServiceDescriptor gsd = getServiceDescriptor(name);
-
-            if (gsd == null) {
-                // Should we deployService(name, svc); ??
-                throw new GridException("There is no deployed instance of service: " + name);
-            }
-            else {
-                deployedNodesList = new CopyOnWriteArrayList<>(gsd.topologySnapshot().keySet());
-
-                proxy = getProxyFromNode(getRandomNodeId(deployedNodesList));
-            }
-        }
-
-        private GridServiceDescriptor getServiceDescriptor(String serviceName) {
-            for (GridServiceDescriptor gsd : deployedServices()) {
-                if (gsd.name().equals(serviceName))
-                    return gsd;
-            }
-
-            return null;
-        }
-
-        /**
-         * @param topNodes Current topology nodes.
-         */
-        private void validate(Collection<GridNode> topNodes) {
-            if (!topNodes.contains(rmtNode)) {
-
-                GridServiceDescriptor gsd = getServiceDescriptor(name);
-                if (gsd == null) {
-                    // deployService(name, svc); ??
-                }
-                else {
-                    List<UUID> deployedNodesIds = new ArrayList<>(gsd.topologySnapshot().keySet());
-
-                    rmtNode = G.grid().node(getRandomNodeId(deployedNodesIds));
-
-                    deployedNodesList = new CopyOnWriteArrayList<>(deployedNodesIds);
-
-                    proxy = getProxyFromNode(rmtNode.id());
-                }
-            }
-        }
-
-        /**
-         * @param nodeId ID of node to use as a target for proxy invocations.
-         * @return Proxy of a {@code GridService}.
-         */
-        private T getProxyFromNode(final UUID nodeId) {
-            return (T)Proxy.newProxyInstance(U.gridClassLoader(), new Class<?>[] {svc},
-                new InvocationHandler() {
-                    @Override public Object invoke(Object proxy, final Method mtd,
-                        final Object[] args) throws Throwable {
-
-                        // ctx.closure().callAsyncNoFailover();
-
-                        return G.grid().forNodeId(nodeId).compute().call(new Callable<Object>() {
-                            @Override public Object call() throws Exception {
-                                Object srvc = G.grid().services().service(name);
-
-                                return mtd.invoke(srvc, args);
-                            }
-                        });
-                    }
-                });
-        }
-
-        /**
-         * @return Proxy for a {@code GridService}.
-         */
-        public T proxy() {
-            if(sticky)
-                proxy = getProxyFromNode(getRandomNodeId(deployedNodesList));
-
-            return proxy;
-        }
-
-        /**
-         * @param list Given list of nodes' IDs.
-         * @return Random {@code UUID} from provided list.
-         */
-        private UUID getRandomNodeId(List<UUID> list) {
-            int nodesCnt = list.size();
-
-            int randomNodeIdx = (int)(Math.random()* nodesCnt);
-
-            return list.get(randomNodeIdx);
-=======
     private class ServiceProxy<T> implements Serializable {
         /** Remote node to use for proxy invocation. */
         private UUID rmtNodeId;
@@ -1365,7 +1211,6 @@
                         rmtNode == null ? ctx.grid().nodes() : Collections.singletonList(rmtNode), false).get();
                 }
             });
->>>>>>> 07368dc2
         }
     }
 }