/* @java.file.header */

/*  _________        _____ __________________        _____
 *  __  ____/___________(_)______  /__  ____/______ ____(_)_______
 *  _  / __  __  ___/__  / _  __  / _  / __  _  __ `/__  / __  __ \
 *  / /_/ /  _  /    _  /  / /_/ /  / /_/ /  / /_/ / _  /  _  / / /
 *  \____/   /_/     /_/   \_,__/   \____/   \__,_/  /_/   /_/ /_/
 */

package org.gridgain.grid.security;

import org.gridgain.grid.*;
import org.gridgain.grid.util.tostring.*;
import org.gridgain.grid.util.typedef.*;
import org.gridgain.grid.util.typedef.internal.*;
import org.gridgain.portable.*;
import org.jetbrains.annotations.*;

import java.io.*;

/**
 * Security credentials used for client or node authentication. Security credentials
 * are provided by {@link GridSecurityCredentialsProvider} which is specified on
 * client or node startup in configuration.
 * <p>
 * For grid node, security credentials provider is specified in
 * {@link GridConfiguration#setSecurityCredentialsProvider(GridSecurityCredentialsProvider)}
 * configuration property. For Java clients, you can provide credentials in
 * {@code GridClientConfiguration.setSecurityCredentialsProvider(...)} method.
 * <p>
 * Getting credentials through {@link GridSecurityCredentialsProvider} abstraction allows
 * users to provide custom implementations for storing user names and passwords in their
 * environment, possibly in encrypted format. GridGain comes with
 * {@link GridSecurityCredentialsBasicProvider} which simply provides
 * the passed in {@code login} and {@code password} when encryption or custom logic is not required.
 * <p>
 * In addition to {@code login} and {@code password}, security credentials allow for
 * specifying {@link #setUserObject(Object) userObject} as well, which can be used
 * to pass in any additional information required for authentication.
 */
<<<<<<< HEAD
// TODO: 8491 (need be portable to make client security tests pass).
public class GridSecurityCredentials implements Externalizable {
=======
public class GridSecurityCredentials implements Externalizable, GridPortableMarshalAware {
>>>>>>> 50acba01
    /** */
    private static final long serialVersionUID = -2655741071578326256L;

    /** Login. */
    private Object login;

    /** Password. */
    @GridToStringExclude
    private Object password;

    /** Additional user object. */
    @GridToStringExclude
    private Object userObj;

    /**
     * Empty constructor required by {@link Externalizable}.
     */
    public GridSecurityCredentials() {
        // No-op.
    }

    /**
     * Constructs security credentials based on {@code login} and {@code password}.
     *
     * @param login Login.
     * @param password Password.
     */
    public GridSecurityCredentials(String login, String password) {
        this.login = login;
        this.password = password;
    }

    /**
     * Constructs security credentials based on {@code login}, {@code password},
     * and custom user object.
     *
     * @param login Login.
     * @param password Password.
     * @param userObj User object.
     */
    public GridSecurityCredentials(String login, String password, @Nullable Object userObj) {
        this.login = login;
        this.password = password;
        this.userObj = userObj;
    }

    /**
     * Gets login.
     *
     * @return Login.
     */
    public Object getLogin() {
        return login;
    }

    /**
     * Sets login.
     *
     * @param login Login.
     */
    public void setLogin(Object login) {
        this.login = login;
    }

    /**
     * Gets password.
     *
     * @return Password.
     */
    public Object getPassword() {
        return password;
    }

    /**
     * Sets password.
     *
     * @param password Password.
     */
    public void setPassword(Object password) {
        this.password = password;
    }

    /**
     * Gets user-specific object.
     *
     * @return User object.
     */
    @Nullable public Object getUserObject() {
        return userObj;
    }

    /**
     * Sets user-specific object.
     *
     * @param userObj User object.
     */
    public void setUserObject(@Nullable Object userObj) {
        this.userObj = userObj;
    }

    /** {@inheritDoc} */
    @Override public void writeExternal(ObjectOutput out) throws IOException {
        out.writeObject(login);
        out.writeObject(password);
        out.writeObject(userObj);
    }

    /** {@inheritDoc} */
    @Override public void readExternal(ObjectInput in) throws IOException, ClassNotFoundException {
        login = in.readObject();
        password = in.readObject();
        userObj = in.readObject();
    }

    /** {@inheritDoc} */
    @Override public boolean equals(Object o) {
        if (this == o)
            return true;

        if (!(o instanceof GridSecurityCredentials))
            return false;

        GridSecurityCredentials that = (GridSecurityCredentials)o;

        return F.eq(login, that.login) && F.eq(password, that.password) && F.eq(userObj, that.userObj);
    }

    /** {@inheritDoc} */
    @Override public int hashCode() {
        int res = login != null ? login.hashCode() : 0;

        res = 31 * res + (password != null ? password.hashCode() : 0);
        res = 31 * res + (userObj != null ? userObj.hashCode() : 0);

        return res;
    }

    /** {@inheritDoc} */
    @Override public void writePortable(GridPortableWriter writer) throws GridPortableException {
        writer.rawWriter().writeObject(login);
        writer.rawWriter().writeObject(password);
        writer.rawWriter().writeObject(userObj);
    }

    /** {@inheritDoc} */
    @Override public void readPortable(GridPortableReader reader) throws GridPortableException {
        login = reader.rawReader().readObject();
        password = reader.rawReader().readObject();
        userObj = reader.rawReader().readObject();
    }

    /** {@inheritDoc} */
    @Override public String toString() {
        return S.toString(GridSecurityCredentials.class, this);
    }
}<|MERGE_RESOLUTION|>--- conflicted
+++ resolved
@@ -38,12 +38,7 @@
  * specifying {@link #setUserObject(Object) userObject} as well, which can be used
  * to pass in any additional information required for authentication.
  */
-<<<<<<< HEAD
-// TODO: 8491 (need be portable to make client security tests pass).
-public class GridSecurityCredentials implements Externalizable {
-=======
 public class GridSecurityCredentials implements Externalizable, GridPortableMarshalAware {
->>>>>>> 50acba01
     /** */
     private static final long serialVersionUID = -2655741071578326256L;
 
