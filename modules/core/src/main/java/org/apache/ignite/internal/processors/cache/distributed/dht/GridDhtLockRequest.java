/*
 * Licensed to the Apache Software Foundation (ASF) under one or more
 * contributor license agreements.  See the NOTICE file distributed with
 * this work for additional information regarding copyright ownership.
 * The ASF licenses this file to You under the Apache License, Version 2.0
 * (the "License"); you may not use this file except in compliance with
 * the License.  You may obtain a copy of the License at
 *
 *      http://www.apache.org/licenses/LICENSE-2.0
 *
 * Unless required by applicable law or agreed to in writing, software
 * distributed under the License is distributed on an "AS IS" BASIS,
 * WITHOUT WARRANTIES OR CONDITIONS OF ANY KIND, either express or implied.
 * See the License for the specific language governing permissions and
 * limitations under the License.
 */

package org.apache.ignite.internal.processors.cache.distributed.dht;

import org.apache.ignite.*;
import org.apache.ignite.internal.*;
import org.apache.ignite.internal.processors.affinity.*;
import org.apache.ignite.internal.processors.cache.*;
import org.apache.ignite.internal.processors.cache.distributed.*;
import org.apache.ignite.internal.processors.cache.transactions.*;
import org.apache.ignite.internal.processors.cache.version.*;
import org.apache.ignite.internal.util.*;
import org.apache.ignite.internal.util.tostring.*;
import org.apache.ignite.internal.util.typedef.internal.*;
import org.apache.ignite.lang.*;
import org.apache.ignite.plugin.extensions.communication.*;
import org.apache.ignite.transactions.*;
import org.jetbrains.annotations.*;

import java.io.*;
import java.nio.*;
import java.util.*;

/**
 * DHT lock request.
 */
public class GridDhtLockRequest extends GridDistributedLockRequest {
    /** */
    private static final long serialVersionUID = 0L;

    /** Near keys to lock. */
    @GridToStringInclude
    @GridDirectCollection(KeyCacheObject.class)
    private List<KeyCacheObject> nearKeys;

    /** Invalidate reader flags. */
    private BitSet invalidateEntries;

    /** Mini future ID. */
    private IgniteUuid miniId;

    /** Owner mapped version, if any. */
    @GridToStringInclude
    @GridDirectTransient
    private Map<KeyCacheObject, GridCacheVersion> owned;

    /** Owner mapped version bytes. */
    private ByteBuffer ownedBytes;

    /** Topology version. */
    private AffinityTopologyVersion topVer;

    /** Subject ID. */
    private UUID subjId;

    /** Task name hash. */
    private int taskNameHash;

    /** Indexes of keys needed to be preloaded. */
    private BitSet preloadKeys;

    /** TTL for read operation. */
    private long accessTtl;

    /**
     * Empty constructor required for {@link Externalizable}.
     */
    public GridDhtLockRequest() {
        // No-op.
    }

    /**
     * @param cacheId Cache ID.
     * @param nodeId Node ID.
     * @param nearXidVer Near transaction ID.
     * @param threadId Thread ID.
     * @param futId Future ID.
     * @param miniId Mini future ID.
     * @param lockVer Cache version.
     * @param topVer Topology version.
     * @param isInTx {@code True} if implicit transaction lock.
     * @param isRead Indicates whether implicit lock is for read or write operation.
     * @param isolation Transaction isolation.
     * @param isInvalidate Invalidation flag.
     * @param timeout Lock timeout.
     * @param dhtCnt DHT count.
     * @param nearCnt Near count.
     * @param txSize Expected transaction size.
     * @param grpLockKey Group lock key.
     * @param partLock {@code True} if partition lock.
     * @param subjId Subject ID.
     * @param taskNameHash Task name hash code.
     * @param accessTtl TTL for read operation.
     * @param skipStore Skip store flag.
     */
    public GridDhtLockRequest(
        int cacheId,
        UUID nodeId,
        GridCacheVersion nearXidVer,
        long threadId,
        IgniteUuid futId,
        IgniteUuid miniId,
        GridCacheVersion lockVer,
        @NotNull AffinityTopologyVersion topVer,
        boolean isInTx,
        boolean isRead,
        TransactionIsolation isolation,
        boolean isInvalidate,
        long timeout,
        int dhtCnt,
        int nearCnt,
        int txSize,
        @Nullable IgniteTxKey grpLockKey,
        boolean partLock,
        @Nullable UUID subjId,
        int taskNameHash,
        long accessTtl,
        boolean skipStore
    ) {
        super(cacheId,
            nodeId,
            nearXidVer,
            threadId,
            futId,
            lockVer,
            isInTx,
            isRead,
            isolation,
            isInvalidate,
            timeout,
            dhtCnt == 0 ? nearCnt : dhtCnt,
            txSize,
            grpLockKey,
            partLock,
            skipStore);

        this.topVer = topVer;

        nearKeys = nearCnt == 0 ? Collections.<KeyCacheObject>emptyList() : new ArrayList<KeyCacheObject>(nearCnt);
        invalidateEntries = new BitSet(dhtCnt == 0 ? nearCnt : dhtCnt);

        assert miniId != null;

        this.miniId = miniId;
        this.subjId = subjId;
        this.taskNameHash = taskNameHash;
        this.accessTtl = accessTtl;
    }

    /** {@inheritDoc} */
    @Override public boolean allowForStartup() {
        return true;
    }

    /**
     * @return Near node ID.
     */
    public UUID nearNodeId() {
        return nodeId();
    }

    /**
     * @return Subject ID.
     */
    public UUID subjectId() {
        return subjId;
    }

    /**
     * @return Task name hash.
     */
    public int taskNameHash() {
        return taskNameHash;
    }

    /**
     * @return Topology version.
     */
    @Override public AffinityTopologyVersion topologyVersion() {
        return topVer;
    }

    /**
     * Adds a Near key.
     *
     * @param key Key.
     * @param ctx Context.
     * @throws IgniteCheckedException If failed.
     */
    public void addNearKey(KeyCacheObject key, GridCacheSharedContext ctx)
        throws IgniteCheckedException {
        nearKeys.add(key);
    }

    /**
     * @return Near keys.
     */
    public List<KeyCacheObject> nearKeys() {
        return nearKeys == null ? Collections.<KeyCacheObject>emptyList() : nearKeys;
    }

    /**
     * Adds a DHT key.
     *
     * @param key Key.
     * @param invalidateEntry Flag indicating whether node should attempt to invalidate reader.
     * @param ctx Context.
     * @throws IgniteCheckedException If failed.
     */
    public void addDhtKey(
        KeyCacheObject key,
        boolean invalidateEntry,
        GridCacheContext ctx
    ) throws IgniteCheckedException {
        invalidateEntries.set(idx, invalidateEntry);

        addKeyBytes(key, false, null, ctx);
    }

    /**
     * Marks last added key for preloading.
     */
    public void markLastKeyForPreload() {
        assert idx > 0;

        if (preloadKeys == null)
            preloadKeys = new BitSet();

        preloadKeys.set(idx - 1, true);
    }

    /**
     * @param idx Key index.
     * @return {@code True} if need to preload key with given index.
     */
    public boolean needPreloadKey(int idx) {
        return preloadKeys != null && preloadKeys.get(idx);
    }

    /**
     * Sets owner and its mapped version.
     *
     * @param key Key.
     * @param ownerMapped Owner mapped version.
     */
    public void owned(KeyCacheObject key, GridCacheVersion ownerMapped) {
        if (owned == null)
            owned = new GridLeanMap<>(3);

        owned.put(key, ownerMapped);
    }

    /**
     * @param key Key.
     * @return Owner and its mapped versions.
     */
    @Nullable public GridCacheVersion owned(KeyCacheObject key) {
        return owned == null ? null : owned.get(key);
    }

    /**
     * @param idx Entry index to check.
     * @return {@code True} if near entry should be invalidated.
     */
    public boolean invalidateNearEntry(int idx) {
        return invalidateEntries.get(idx);
    }

    /**
     * @return Mini ID.
     */
    public IgniteUuid miniId() {
        return miniId;
    }

    /**
     * @return TTL for read operation.
     */
    public long accessTtl() {
        return accessTtl;
    }

    /** {@inheritDoc}
     * @param ctx*/
    @Override public void prepareMarshal(GridCacheSharedContext ctx) throws IgniteCheckedException {
        super.prepareMarshal(ctx);

        prepareMarshalCacheObjects(nearKeys, ctx.cacheContext(cacheId));

        if (owned != null)
            ownedBytes = CU.marshal(ctx, owned);
    }

    /** {@inheritDoc} */
    @Override public void finishUnmarshal(GridCacheSharedContext ctx, ClassLoader ldr) throws IgniteCheckedException {
        super.finishUnmarshal(ctx, ldr);

        finishUnmarshalCacheObjects(nearKeys, ctx.cacheContext(cacheId), ldr);

        if (ownedBytes != null)
            owned = ctx.marshaller().unmarshal(ownedBytes, ldr);
    }

    /** {@inheritDoc} */
    @Override public boolean writeTo(ByteBuffer buf, MessageWriter writer) {
        writer.setBuffer(buf);

        if (!super.writeTo(buf, writer))
            return false;

        if (!writer.isHeaderWritten()) {
            if (!writer.writeHeader(directType(), fieldsCount()))
                return false;

            writer.onHeaderWritten();
        }

        switch (writer.state()) {
            case 23:
                if (!writer.writeLong("accessTtl", accessTtl))
                    return false;

                writer.incrementState();

            case 24:
                if (!writer.writeBitSet("invalidateEntries", invalidateEntries))
                    return false;

                writer.incrementState();

            case 25:
                if (!writer.writeIgniteUuid("miniId", miniId))
                    return false;

                writer.incrementState();

            case 26:
                if (!writer.writeCollection("nearKeys", nearKeys, MessageCollectionItemType.MSG))
                    return false;

                writer.incrementState();

<<<<<<< HEAD
            case 26:
                if (!writer.writeByteBuffer("ownedBytes", ownedBytes))
=======
            case 27:
                if (!writer.writeByteArray("ownedBytes", ownedBytes))
>>>>>>> 2b02dd02
                    return false;

                writer.incrementState();

            case 28:
                if (!writer.writeBitSet("preloadKeys", preloadKeys))
                    return false;

                writer.incrementState();

            case 29:
                if (!writer.writeUuid("subjId", subjId))
                    return false;

                writer.incrementState();

            case 30:
                if (!writer.writeInt("taskNameHash", taskNameHash))
                    return false;

                writer.incrementState();

            case 31:
                if (!writer.writeMessage("topVer", topVer))
                    return false;

                writer.incrementState();

        }

        return true;
    }

    /** {@inheritDoc} */
    @Override public boolean readFrom(ByteBuffer buf, MessageReader reader) {
        reader.setBuffer(buf);

        if (!reader.beforeMessageRead())
            return false;

        if (!super.readFrom(buf, reader))
            return false;

        switch (reader.state()) {
            case 23:
                accessTtl = reader.readLong("accessTtl");

                if (!reader.isLastRead())
                    return false;

                reader.incrementState();

            case 24:
                invalidateEntries = reader.readBitSet("invalidateEntries");

                if (!reader.isLastRead())
                    return false;

                reader.incrementState();

            case 25:
                miniId = reader.readIgniteUuid("miniId");

                if (!reader.isLastRead())
                    return false;

                reader.incrementState();

            case 26:
                nearKeys = reader.readCollection("nearKeys", MessageCollectionItemType.MSG);

                if (!reader.isLastRead())
                    return false;

                reader.incrementState();

<<<<<<< HEAD
            case 26:
                ownedBytes = reader.readByteBuffer("ownedBytes");
=======
            case 27:
                ownedBytes = reader.readByteArray("ownedBytes");
>>>>>>> 2b02dd02

                if (!reader.isLastRead())
                    return false;

                reader.incrementState();

            case 28:
                preloadKeys = reader.readBitSet("preloadKeys");

                if (!reader.isLastRead())
                    return false;

                reader.incrementState();

            case 29:
                subjId = reader.readUuid("subjId");

                if (!reader.isLastRead())
                    return false;

                reader.incrementState();

            case 30:
                taskNameHash = reader.readInt("taskNameHash");

                if (!reader.isLastRead())
                    return false;

                reader.incrementState();

            case 31:
                topVer = reader.readMessage("topVer");

                if (!reader.isLastRead())
                    return false;

                reader.incrementState();

        }

        return true;
    }

    /** {@inheritDoc} */
    @Override public byte directType() {
        return 30;
    }

    /** {@inheritDoc} */
    @Override public byte fieldsCount() {
        return 32;
    }

    /** {@inheritDoc} */
    @Override public String toString() {
        return S.toString(GridDhtLockRequest.class, this, "super", super.toString());
    }
}<|MERGE_RESOLUTION|>--- conflicted
+++ resolved
@@ -355,13 +355,8 @@
 
                 writer.incrementState();
 
-<<<<<<< HEAD
-            case 26:
+            case 27:
                 if (!writer.writeByteBuffer("ownedBytes", ownedBytes))
-=======
-            case 27:
-                if (!writer.writeByteArray("ownedBytes", ownedBytes))
->>>>>>> 2b02dd02
                     return false;
 
                 writer.incrementState();
@@ -438,13 +433,8 @@
 
                 reader.incrementState();
 
-<<<<<<< HEAD
-            case 26:
+            case 27:
                 ownedBytes = reader.readByteBuffer("ownedBytes");
-=======
-            case 27:
-                ownedBytes = reader.readByteArray("ownedBytes");
->>>>>>> 2b02dd02
 
                 if (!reader.isLastRead())
                     return false;
