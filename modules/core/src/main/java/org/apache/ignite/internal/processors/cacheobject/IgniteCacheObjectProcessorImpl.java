/*
 * Licensed to the Apache Software Foundation (ASF) under one or more
 * contributor license agreements.  See the NOTICE file distributed with
 * this work for additional information regarding copyright ownership.
 * The ASF licenses this file to You under the Apache License, Version 2.0
 * (the "License"); you may not use this file except in compliance with
 * the License.  You may obtain a copy of the License at
 *
 *      http://www.apache.org/licenses/LICENSE-2.0
 *
 * Unless required by applicable law or agreed to in writing, software
 * distributed under the License is distributed on an "AS IS" BASIS,
 * WITHOUT WARRANTIES OR CONDITIONS OF ANY KIND, either express or implied.
 * See the License for the specific language governing permissions and
 * limitations under the License.
 */

package org.apache.ignite.internal.processors.cacheobject;

import org.apache.ignite.*;
import org.apache.ignite.cache.*;
import org.apache.ignite.cluster.*;
import org.apache.ignite.configuration.*;
import org.apache.ignite.internal.*;
import org.apache.ignite.internal.processors.*;
import org.apache.ignite.internal.processors.cache.*;
import org.apache.ignite.internal.processors.query.*;
import org.apache.ignite.internal.util.*;
import org.apache.ignite.internal.util.typedef.internal.*;
import org.apache.ignite.lang.*;
import org.jetbrains.annotations.*;
import org.jsr166.*;

import java.math.*;
import java.nio.*;
import java.util.*;
import java.util.concurrent.*;

import static org.apache.ignite.cache.CacheMemoryMode.*;

/**
 *
 */
public class IgniteCacheObjectProcessorImpl extends GridProcessorAdapter implements IgniteCacheObjectProcessor {
    /** */
    private static final sun.misc.Unsafe UNSAFE = GridUnsafe.unsafe();

    /** Immutable classes. */
    private static final Collection<Class<?>> IMMUTABLE_CLS = new HashSet<>();

    /** */
    private final ConcurrentMap<String, CacheObjectContext> contexts = new ConcurrentHashMap8<>();

    /** */
    private final ConcurrentMap<String, CacheObjectContext> contexts = new ConcurrentHashMap8<>();

    /**
     *
     */
    static {
        IMMUTABLE_CLS.add(String.class);
        IMMUTABLE_CLS.add(Boolean.class);
        IMMUTABLE_CLS.add(Byte.class);
        IMMUTABLE_CLS.add(Short.class);
        IMMUTABLE_CLS.add(Character.class);
        IMMUTABLE_CLS.add(Integer.class);
        IMMUTABLE_CLS.add(Long.class);
        IMMUTABLE_CLS.add(Float.class);
        IMMUTABLE_CLS.add(Double.class);
        IMMUTABLE_CLS.add(UUID.class);
        IMMUTABLE_CLS.add(IgniteUuid.class);
        IMMUTABLE_CLS.add(BigDecimal.class);
    }

    /**
     * @param ctx Context.
     */
    public IgniteCacheObjectProcessorImpl(GridKernalContext ctx) {
        super(ctx);
    }

    /** {@inheritDoc} */
    @Nullable @Override public CacheObject prepareForCache(@Nullable CacheObject obj, GridCacheContext cctx) {
        if (obj == null)
            return null;

        return obj.prepareForCache(cctx.cacheObjectContext());
    }

    /** {@inheritDoc} */
    @Nullable public KeyCacheObject toCacheKeyObject(CacheObjectContext ctx, Object obj, boolean userObj) {
        if (obj instanceof KeyCacheObject)
            return (KeyCacheObject)obj;

        return toCacheKeyObject0(obj, userObj);
    }

    /**
     * @param obj Object.
     * @param userObj If {@code true} then given object is object provided by user and should be copied
     *        before stored in cache.
     * @return Key cache object.
     */
    @SuppressWarnings("ExternalizableWithoutPublicNoArgConstructor")
    protected KeyCacheObject toCacheKeyObject0(Object obj, boolean userObj) {
        if (!userObj)
            return new KeyCacheObjectImpl(obj, null);

        return new UserKeyCacheObjectImpl(obj);
    }

    /** {@inheritDoc} */
    @Override public CacheObject toCacheObject(GridCacheContext ctx, long valPtr, boolean tmp)
        throws IgniteCheckedException
    {
        assert valPtr != 0;

        int size = UNSAFE.getInt(valPtr);

        byte type = UNSAFE.getByte(valPtr + 4);

        byte[] bytes = U.copyMemory(valPtr + 5, size);

        if (ctx.kernalContext().config().isPeerClassLoadingEnabled() &&
            ctx.offheapTiered() &&
            type != CacheObject.TYPE_BYTE_ARR) {
            IgniteUuid valClsLdrId = U.readGridUuid(valPtr + 5 + size);

            ClassLoader ldr =
                valClsLdrId != null ? ctx.deploy().getClassLoader(valClsLdrId) : ctx.deploy().localLoader();

            return toCacheObject(ctx.cacheObjectContext(), ctx.marshaller().unmarshal(ByteBuffer.wrap(bytes), ldr),
                false);
        }
        else
            return toCacheObject(ctx.cacheObjectContext(), type, ByteBuffer.wrap(bytes));
    }

    /** {@inheritDoc} */
    @Override public CacheObject toCacheObject(CacheObjectContext ctx, byte type, ByteBuffer bytes) {
        switch (type) {
            case CacheObject.TYPE_BYTE_ARR:
                return new CacheObjectByteArrayImpl(U.toArray(bytes));

            case CacheObject.TYPE_REGULAR:
                return new CacheObjectImpl(null, bytes);
        }

        throw new IllegalArgumentException("Invalid object type: " + type);
    }

    /** {@inheritDoc} */
    @Nullable @Override public CacheObject toCacheObject(CacheObjectContext ctx,
        @Nullable Object obj,
        boolean userObj)
    {
        if (obj == null || obj instanceof CacheObject)
            return (CacheObject)obj;

        return toCacheObject0(obj, userObj);
    }

    /**
     * @param obj Object.
     * @param userObj If {@code true} then given object is object provided by user and should be copied
     *        before stored in cache.
     * @return Cache object.
     */
    @SuppressWarnings("ExternalizableWithoutPublicNoArgConstructor")
    protected CacheObject toCacheObject0(@Nullable Object obj, boolean userObj) {
        assert obj != null;

        if (obj instanceof byte[]) {
            if (!userObj)
                return new CacheObjectByteArrayImpl((byte[])obj);

            return new UserCacheObjectByteArrayImpl((byte[])obj);
        }

        if (!userObj)
            return new CacheObjectImpl(obj, null);

        return new UserCacheObjectImpl(obj, null);
    }

    /** {@inheritDoc} */
    @Override public CacheObjectContext contextForCache(ClusterNode node, @Nullable String cacheName,
        @Nullable CacheConfiguration ccfg) {
        cacheName = U.maskName(cacheName);

        CacheObjectContext ctx = contexts.get(cacheName);

        if (ctx == null) {
            CacheObjectContext old = contexts.putIfAbsent(cacheName, ctx = createContext(ccfg));

            if (old != null)
                ctx = old;
        }

        return ctx;
    }

    /**
     * @param ccfg Configuration.
     * @return New cache context.
     */
    protected CacheObjectContext createContext(@Nullable CacheConfiguration ccfg) {
        if (ccfg != null) {
            CacheMemoryMode memMode = ccfg.getMemoryMode();

            boolean storeVal = ctx.config().isPeerClassLoadingEnabled() ||
                GridQueryProcessor.isEnabled(ccfg) ||
                !ccfg.isCopyOnRead();

            return new CacheObjectContext(ctx,
                new GridCacheDefaultAffinityKeyMapper(),
                ccfg.isCopyOnRead() && memMode == ONHEAP_TIERED,
                storeVal);
        }
        else
            return new CacheObjectContext(
                ctx,
                new GridCacheDefaultAffinityKeyMapper(),
                false,
                ctx.config().isPeerClassLoadingEnabled());
    }

    /** {@inheritDoc} */
    @Override public boolean immutable(Object obj) {
        assert obj != null;

        return IMMUTABLE_CLS.contains(obj.getClass());
    }

    /** {@inheritDoc} */
    @Override public void onCacheProcessorStarted() {
        // No-op.
    }

    /** {@inheritDoc} */
    @Override public int typeId(String typeName) {
        return 0;
    }


    /** {@inheritDoc} */
    @Override public Object unwrapTemporary(GridCacheContext ctx, Object obj) throws IgniteException {
        return obj;
    }

    /** {@inheritDoc} */
    @Override public boolean isPortableObject(Object obj) {
        return false;
    }

    /** {@inheritDoc} */
    @Override public boolean isPortableClass(Class<?> cls) {
        return false;
    }

    /** {@inheritDoc} */
    @Override public int typeId(Object obj) {
        return 0;
    }

    /** {@inheritDoc} */
    @Override public Object field(Object obj, String fieldName) {
        return null;
    }

    /** {@inheritDoc} */
    @Override public boolean hasField(Object obj, String fieldName) {
        return false;
    }

    /**
     * Wraps key provided by user, must be serialized before stored in cache.
     */
    private static class UserKeyCacheObjectImpl extends KeyCacheObjectImpl {
        /** */
        private static final long serialVersionUID = 0L;

        /**
         *
         */
        public UserKeyCacheObjectImpl() {
            //No-op.
        }

        /**
         * @param key Key.
         */
        UserKeyCacheObjectImpl(Object key) {
            super(key, null);
        }

        /** {@inheritDoc} */
        @Override public CacheObject prepareForCache(CacheObjectContext ctx) {
            try {
                if (!ctx.processor().immutable(val)) {
                    if (valBytes == null)
                        valBytes = ctx.marshal(val);

                    ClassLoader ldr = ctx.p2pEnabled() ?
                        IgniteUtils.detectClass(this.val).getClassLoader() : val.getClass().getClassLoader();

                        Object val = ctx.unmarshal(valBytes, ldr);

                    return new KeyCacheObjectImpl(val, valBytes);
                }

                return new KeyCacheObjectImpl(val, valBytes);
            }
            catch (IgniteCheckedException e) {
                throw new IgniteException("Failed to marshal object: " + val, e);
            }
        }
    }

    /**
     * Wraps value provided by user, must be serialized before stored in cache.
     */
    private static class UserCacheObjectImpl extends CacheObjectImpl {
        /** */
        private static final long serialVersionUID = 0L;

        /**
         *
         */
        public UserCacheObjectImpl() {
            //No-op.
        }

        /**
         * @param val Value.
         * @param valBytes Value bytes.
         */
        public UserCacheObjectImpl(Object val, ByteBuffer valBytes) {
            super(val, valBytes);
        }

        /** {@inheritDoc} */
        @Nullable @Override public <T> T value(CacheObjectContext ctx, boolean cpy) {
            return super.value(ctx, false); // Do not need copy since user value is not in cache.
        }

        /** {@inheritDoc} */
        @Override public CacheObject prepareForCache(CacheObjectContext ctx) {
            try {
                if (valBytes == null)
                    valBytes = ctx.marshal(val);

                if (ctx.storeValue()) {
                    ClassLoader ldr = ctx.p2pEnabled() ?
                        IgniteUtils.detectClass(this.val).getClassLoader() : val.getClass().getClassLoader();

<<<<<<< HEAD
                    Object val = ctx.unmarshal(valBytes, ldr);
=======
                    Object val = this.val != null && ctx.processor().immutable(this.val) ? this.val :
                        ctx.unmarshal(valBytes, ldr);
>>>>>>> 3a1582a5

                    return new CacheObjectImpl(val, valBytes);
                }

                return new CacheObjectImpl(null, valBytes);
            }
            catch (IgniteCheckedException e) {
                throw new IgniteException("Failed to marshal object: " + val, e);
            }
        }
    }

    /**
     * Wraps value provided by user, must be copied before stored in cache.
     */
    private static class UserCacheObjectByteArrayImpl extends CacheObjectByteArrayImpl {
        /** */
        private static final long serialVersionUID = 0L;

        /**
         *
         */
        public UserCacheObjectByteArrayImpl() {
            // No-op.
        }

        /**
         * @param val Value.
         */
        public UserCacheObjectByteArrayImpl(byte[] val) {
            super(val);
        }

        /** {@inheritDoc} */
        @Nullable @Override public <T> T value(CacheObjectContext ctx, boolean cpy) {
            return super.value(ctx, false); // Do not need copy since user value is not in cache.
        }

        /** {@inheritDoc} */
        @Override public CacheObject prepareForCache(CacheObjectContext ctx) {
            byte[] valCpy = Arrays.copyOf(val, val.length);

            return new CacheObjectByteArrayImpl(valCpy);
        }
    }
}<|MERGE_RESOLUTION|>--- conflicted
+++ resolved
@@ -51,9 +51,6 @@
     /** */
     private final ConcurrentMap<String, CacheObjectContext> contexts = new ConcurrentHashMap8<>();
 
-    /** */
-    private final ConcurrentMap<String, CacheObjectContext> contexts = new ConcurrentHashMap8<>();
-
     /**
      *
      */
@@ -354,12 +351,8 @@
                     ClassLoader ldr = ctx.p2pEnabled() ?
                         IgniteUtils.detectClass(this.val).getClassLoader() : val.getClass().getClassLoader();
 
-<<<<<<< HEAD
-                    Object val = ctx.unmarshal(valBytes, ldr);
-=======
                     Object val = this.val != null && ctx.processor().immutable(this.val) ? this.val :
                         ctx.unmarshal(valBytes, ldr);
->>>>>>> 3a1582a5
 
                     return new CacheObjectImpl(val, valBytes);
                 }
