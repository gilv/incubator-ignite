--- conflicted
+++ resolved
@@ -318,11 +318,7 @@
                 writer.incrementState();
 
             case 11:
-<<<<<<< HEAD
-                if (!writer.writeByteBuffer("updaterBytes", updaterBytes))
-=======
                 if (!writer.writeMessage("topVer", topVer))
->>>>>>> 2dfc1877
                     return false;
 
                 writer.incrementState();
@@ -445,11 +441,7 @@
                 reader.incrementState();
 
             case 11:
-<<<<<<< HEAD
-                updaterBytes = reader.readByteBuffer("updaterBytes");
-=======
                 topVer = reader.readMessage("topVer");
->>>>>>> 2dfc1877
 
                 if (!reader.isLastRead())
                     return false;
