/*
 * Licensed to the Apache Software Foundation (ASF) under one or more
 * contributor license agreements.  See the NOTICE file distributed with
 * this work for additional information regarding copyright ownership.
 * The ASF licenses this file to You under the Apache License, Version 2.0
 * (the "License"); you may not use this file except in compliance with
 * the License.  You may obtain a copy of the License at
 *
 *      http://www.apache.org/licenses/LICENSE-2.0
 *
 * Unless required by applicable law or agreed to in writing, software
 * distributed under the License is distributed on an "AS IS" BASIS,
 * WITHOUT WARRANTIES OR CONDITIONS OF ANY KIND, either express or implied.
 * See the License for the specific language governing permissions and
 * limitations under the License.
 */

package org.apache.ignite.internal.processors.query;

import org.apache.ignite.*;
import org.apache.ignite.cache.*;
import org.apache.ignite.cache.query.*;
import org.apache.ignite.cache.query.annotations.*;
import org.apache.ignite.configuration.*;
import org.apache.ignite.events.*;
import org.apache.ignite.internal.*;
import org.apache.ignite.internal.managers.communication.*;
import org.apache.ignite.internal.processors.*;
import org.apache.ignite.internal.processors.cache.*;
import org.apache.ignite.internal.processors.cache.query.*;
import org.apache.ignite.internal.util.*;
import org.apache.ignite.internal.util.future.*;
import org.apache.ignite.internal.util.lang.*;
import org.apache.ignite.internal.util.tostring.*;
import org.apache.ignite.internal.util.typedef.*;
import org.apache.ignite.internal.util.typedef.internal.*;
import org.apache.ignite.internal.util.worker.*;
import org.apache.ignite.lang.*;
import org.apache.ignite.plugin.extensions.communication.*;
import org.apache.ignite.spi.indexing.*;
import org.jetbrains.annotations.*;
import org.jsr166.*;

import javax.cache.*;
import java.lang.reflect.*;
import java.util.*;
import java.util.concurrent.*;

import static org.apache.ignite.events.EventType.*;
import static org.apache.ignite.internal.IgniteComponentType.*;
import static org.apache.ignite.internal.processors.query.GridQueryIndexType.*;

/**
 * Indexing processor.
 */
public class GridQueryProcessor extends GridProcessorAdapter {
    /** For tests. */
    public static Class<? extends GridQueryIndexing> idxCls;

    /** */
    private final GridSpinBusyLock busyLock = new GridSpinBusyLock();

    /** Type descriptors. */
    private final Map<TypeId, TypeDescriptor> types = new ConcurrentHashMap8<>();

    /** Type descriptors. */
    private final ConcurrentMap<TypeName, TypeDescriptor> typesByName = new ConcurrentHashMap8<>();

    /** */
    private ExecutorService execSvc;

    /** */
    private final GridQueryIndexing idx;

    /**
     * @param ctx Kernal context.
     */
    public GridQueryProcessor(GridKernalContext ctx) throws IgniteCheckedException {
        super(ctx);

        if (idxCls != null) {
            idx = U.newInstance(idxCls);

            idxCls = null;
        }
        else
            idx = INDEXING.inClassPath() ? U.<GridQueryIndexing>newInstance(INDEXING.className()) : null;
    }

    /** {@inheritDoc} */
    @Override public void start() throws IgniteCheckedException {
        super.start();

        if (idx != null) {
            ctx.resource().injectGeneric(idx);

            execSvc = ctx.getExecutorService();

            idx.start(ctx, busyLock);
        }
    }

    /**
     * @param ccfg Cache configuration.
     * @return {@code true} If query index must be enabled for this cache.
     */
    public static boolean isEnabled(CacheConfiguration<?,?> ccfg) {
        return !F.isEmpty(ccfg.getIndexedTypes()) || !F.isEmpty(ccfg.getTypeMetadata());
    }

    /**
     * @param ccfg Cache configuration.
     * @throws IgniteCheckedException If failed.
     */
    public void initializeCache(CacheConfiguration<?, ?> ccfg) throws IgniteCheckedException {
        idx.registerCache(ccfg);

        try {
            if (!F.isEmpty(ccfg.getTypeMetadata())) {
                for (CacheTypeMetadata meta : ccfg.getTypeMetadata()) {
                    if (F.isEmpty(meta.getValueType()))
                        throw new IgniteCheckedException("Value type is not set: " + meta);

                    TypeDescriptor desc = new TypeDescriptor(ccfg);

                    Class<?> valCls = U.classForName(meta.getValueType(), null);

                    desc.name(valCls != null ? typeName(valCls) : meta.getValueType());

                    desc.valueClass(valCls != null ? valCls : Object.class);
                    desc.keyClass(
                        meta.getKeyType() == null ?
                            Object.class :
                            U.classForName(meta.getKeyType(), Object.class));

                    TypeId typeId;

                    if (valCls == null || ctx.cacheObjects().isPortableClass(valCls)) {
                        processPortableMeta(meta, desc);

                        typeId = new TypeId(ccfg.getName(), ctx.cacheObjects().typeId(meta.getValueType()));
                    }
                    else {
                        processClassMeta(meta, desc);

                        typeId = new TypeId(ccfg.getName(), valCls);
                    }

                    addTypeByName(ccfg, desc);
                    types.put(typeId, desc);

                    desc.registered(idx.registerType(ccfg.getName(), desc));
                }
            }

            Class<?>[] clss = ccfg.getIndexedTypes();

            if (!F.isEmpty(clss)) {
                for (int i = 0; i < clss.length; i += 2) {
                    Class<?> keyCls = clss[i];
                    Class<?> valCls = clss[i + 1];

                    TypeDescriptor desc = processKeyAndValueClasses(ccfg, keyCls, valCls);

                    addTypeByName(ccfg, desc);
                    types.put(new TypeId(ccfg.getName(), valCls), desc);

                    desc.registered(idx.registerType(ccfg.getName(), desc));
                }
            }
        }
        catch (IgniteCheckedException | RuntimeException e) {
            idx.unregisterCache(ccfg);

            throw e;
        }
    }

    /**
     * @param ccfg Cache configuration.
     * @param desc Type descriptor.
     * @throws IgniteCheckedException If failed.
     */
    private void addTypeByName(CacheConfiguration<?,?> ccfg, TypeDescriptor desc) throws IgniteCheckedException {
        if (typesByName.putIfAbsent(new TypeName(ccfg.getName(), desc.name()), desc) != null)
            throw new IgniteCheckedException("Type with name '" + desc.name() + "' already indexed " +
                "in cache '" + ccfg.getName() + "'.");
    }

    /**
     * @param ccfg Cache configuration.
     * @param keyCls Key class.
     * @param valCls Value class.
     * @return Type descriptor.
     * @throws IgniteCheckedException If failed.
     */
    private TypeDescriptor processKeyAndValueClasses(CacheConfiguration<?,?> ccfg, Class<?> keyCls, Class<?> valCls)
        throws IgniteCheckedException {
        TypeDescriptor d = new TypeDescriptor(ccfg);

        d.keyClass(keyCls);
        d.valueClass(valCls);

        processAnnotationsInClass(true, d.keyCls, d, null);

        String valTypeName = typeName(valCls);

        d.name(valTypeName);

        processAnnotationsInClass(false, d.valCls, d, null);

        return d;
    }

    /** {@inheritDoc} */
    @Override public void onKernalStop(boolean cancel) {
        super.onKernalStop(cancel);

        busyLock.block();
    }

    /** {@inheritDoc} */
    @Override public void stop(boolean cancel) throws IgniteCheckedException {
        super.stop(cancel);

        if (idx != null)
            idx.stop();
    }

    /**
     * @param cctx Cache context.
     * @throws IgniteCheckedException If failed.
     */
    public void onCacheStart(GridCacheContext cctx) throws IgniteCheckedException {
        if (idx == null)
            return;

        if (!busyLock.enterBusy())
            return;

        try {
            initializeCache(cctx.config());
        }
        finally {
            busyLock.leaveBusy();
        }
    }

    /**
     * @param cctx Cache context.
     */
    public void onCacheStop(GridCacheContext cctx) {
        if (idx == null)
            return;

        if (!busyLock.enterBusy())
            return;

        try {
            idx.unregisterCache(cctx.config());

            Iterator<Map.Entry<TypeId, TypeDescriptor>> it = types.entrySet().iterator();

            while (it.hasNext()) {
                Map.Entry<TypeId, TypeDescriptor> entry = it.next();

                if (F.eq(cctx.name(), entry.getKey().space)) {
                    it.remove();

                    typesByName.remove(new TypeName(cctx.name(), entry.getValue().name()));
                }
            }
        }
        catch (IgniteCheckedException e) {
            U.error(log, "Failed to clear indexing on cache stop (will ignore): " + cctx.name(), e);
        }
        finally {
            busyLock.leaveBusy();
        }
    }

    /**
     * Returns number of objects of given type for given space of spi.
     *
     * @param space Space.
     * @param valType Value type.
     * @return Objects number or -1 if this type is unknown for given SPI and space.
     * @throws IgniteCheckedException If failed.
     */
    public long size(@Nullable String space, Class<?> valType) throws IgniteCheckedException {
        checkEnabled();

        if (!busyLock.enterBusy())
            throw new IllegalStateException("Failed to get space size (grid is stopping).");

        try {
            TypeDescriptor desc = types.get(new TypeId(space, valType));

            if (desc == null || !desc.registered())
                return -1;

            return idx.size(space, desc, null);
        }
        finally {
            busyLock.leaveBusy();
        }
    }

    /**
     * Rebuilds all search indexes of given value type for given space of spi.
     *
     * @param space Space.
     * @param valTypeName Value type name.
     * @return Future that will be completed when rebuilding of all indexes is finished.
     */
    public IgniteInternalFuture<?> rebuildIndexes(@Nullable final String space, String valTypeName) {
        if (!busyLock.enterBusy())
            throw new IllegalStateException("Failed to rebuild indexes (grid is stopping).");

        try {
            return rebuildIndexes(space, typesByName.get(new TypeName(space, valTypeName)));
        }
        finally {
            busyLock.leaveBusy();
        }
    }

    /**
     * @param space Space.
     * @param desc Type descriptor.
     * @return Future that will be completed when rebuilding of all indexes is finished.
     */
    private IgniteInternalFuture<?> rebuildIndexes(@Nullable final String space, @Nullable final TypeDescriptor desc) {
        if (idx == null)
            return new GridFinishedFuture<>(new IgniteCheckedException("Indexing is disabled."));

        if (desc == null || !desc.registered())
            return new GridFinishedFuture<Void>();

        final GridWorkerFuture<?> fut = new GridWorkerFuture<Void>();

        GridWorker w = new GridWorker(ctx.gridName(), "index-rebuild-worker", log) {
            @Override protected void body() {
                try {
                    idx.rebuildIndexes(space, desc);

                    fut.onDone();
                }
                catch (Exception e) {
                    fut.onDone(e);
                }
                catch (Throwable e) {
                    log.error("Failed to rebuild indexes for type: " + desc.name(), e);

                    fut.onDone(e);

                    if (e instanceof Error)
                        throw e;
                }
            }
        };

        fut.setWorker(w);

        execSvc.execute(w);

        return fut;
    }

    /**
     * Rebuilds all search indexes for given spi.
     *
     * @return Future that will be completed when rebuilding of all indexes is finished.
     */
    @SuppressWarnings("unchecked")
    public IgniteInternalFuture<?> rebuildAllIndexes() {
        if (!busyLock.enterBusy())
            throw new IllegalStateException("Failed to get space size (grid is stopping).");

        try {
            GridCompoundFuture<?, ?> fut = new GridCompoundFuture<Object, Object>();

            for (Map.Entry<TypeId, TypeDescriptor> e : types.entrySet())
                fut.add((IgniteInternalFuture)rebuildIndexes(e.getKey().space, e.getValue()));

            fut.markInitialized();

            return fut;
        }
        finally {
            busyLock.leaveBusy();
        }
    }

    /**
     * @param space Space name.
     * @return Cache object context.
     */
    private CacheObjectContext cacheObjectContext(String space) {
        return ctx.cache().internalCache(space).context().cacheObjectContext();
    }

    /**
     * Writes key-value pair to index.
     *
     * @param space Space.
     * @param key Key.
     * @param val Value.
     * @param ver Cache entry version.
     * @param expirationTime Expiration time or 0 if never expires.
     * @throws IgniteCheckedException In case of error.
     */
    @SuppressWarnings("unchecked")
<<<<<<< HEAD
    public <K, V> void store(final String space, final K key, final V val, byte[] ver, long expirationTime)
        throws IgniteCheckedException {
=======
    public void store(final String space, final CacheObject key, final CacheObject val,
        byte[] ver, long expirationTime) throws IgniteCheckedException {
>>>>>>> 0c13a08b
        assert key != null;
        assert val != null;

        if (log.isDebugEnabled())
            log.debug("Store [space=" + space + ", key=" + key + ", val=" + val + "]");

        CacheObjectContext coctx = null;

        if (ctx.indexing().enabled()) {
            coctx = cacheObjectContext(space);

            ctx.indexing().store(space, key.value(coctx, false), val.value(coctx, false), expirationTime);
        }

        if (idx == null)
            return;

        if (!busyLock.enterBusy())
            throw new IllegalStateException("Failed to write to index (grid is stopping).");

        try {
            if (coctx == null)
                coctx = cacheObjectContext(space);

            Class<?> valCls = null;

            TypeId id;

            boolean portableVal = ctx.cacheObjects().isPortableObject(val);

            if (portableVal) {
                int typeId = ctx.cacheObjects().typeId(val);

                id = new TypeId(space, typeId);
            }
            else {
                valCls = val.value(coctx, false).getClass();

                id = new TypeId(space, valCls);
            }

            TypeDescriptor desc = types.get(id);

            if (desc == null || !desc.registered())
                return;

            if (!portableVal && !desc.valueClass().isAssignableFrom(valCls))
                throw new IgniteCheckedException("Failed to update index due to class name conflict" +
                    "(multiple classes with same simple name are stored in the same cache) " +
                    "[expCls=" + desc.valueClass().getName() + ", actualCls=" + valCls.getName() + ']');

            if (!ctx.cacheObjects().isPortableObject(key)) {
                Class<?> keyCls = key.value(coctx, false).getClass();

                if (!desc.keyClass().isAssignableFrom(keyCls))
                    throw new IgniteCheckedException("Failed to update index, incorrect key class [expCls=" +
                        desc.keyClass().getName() + ", actualCls=" + keyCls.getName() + "]");
            }

            idx.store(space, desc, key, val, ver, expirationTime);
        }
        finally {
            busyLock.leaveBusy();
        }
    }

    /**
     * @throws IgniteCheckedException If failed.
     */
    private void checkEnabled() throws IgniteCheckedException {
        if (idx == null)
            throw new IgniteCheckedException("Indexing is disabled.");
    }

    /**
     * @throws IgniteException If indexing is disabled.
     */
    private void checkxEnabled() throws IgniteException {
        if (idx == null)
            throw new IgniteException("Failed to execute query because indexing is disabled (consider adding module " +
                INDEXING.module() + " to classpath or moving it from 'optional' to 'libs' folder).");
    }

    /**
     * @param space Space.
     * @param clause Clause.
     * @param params Parameters collection.
     * @param resType Result type.
     * @param filters Filters.
     * @return Key/value rows.
     * @throws IgniteCheckedException If failed.
     */
    @SuppressWarnings("unchecked")
    public <K, V> GridCloseableIterator<IgniteBiTuple<K, V>> query(String space, String clause,
        Collection<Object> params, String resType, IndexingQueryFilter filters)
        throws IgniteCheckedException {
        checkEnabled();

        if (!busyLock.enterBusy())
            throw new IllegalStateException("Failed to execute query (grid is stopping).");

        try {
            TypeDescriptor type = typesByName.get(new TypeName(space, resType));

            if (type == null || !type.registered())
                throw new CacheException("Failed to find SQL table for type: " + resType);

            return idx.query(space, clause, params, type, filters);
        }
        finally {
            busyLock.leaveBusy();
        }
    }

    /**
     * @param space Space name.
     * @param qry Query.
     * @return Cursor.
     */
    public QueryCursor<List<?>> queryTwoStep(String space, GridCacheTwoStepQuery qry) {
        checkxEnabled();

        if (!busyLock.enterBusy())
            throw new IllegalStateException("Failed to execute query (grid is stopping).");

        try {
            return idx.queryTwoStep(ctx.cache().internalCache(space).context(), qry);
        }
        finally {
            busyLock.leaveBusy();
        }
    }

    /**
     * @param cctx Cache context.
     * @param qry Query.
     * @return Cursor.
     */
    public QueryCursor<List<?>> queryTwoStep(GridCacheContext<?,?> cctx, SqlFieldsQuery qry) {
        checkxEnabled();

        if (!busyLock.enterBusy())
            throw new IllegalStateException("Failed to execute query (grid is stopping).");

        try {
            return idx.queryTwoStep(cctx, qry);
        }
        finally {
            busyLock.leaveBusy();
        }
    }

    /**
     * @param cctx Cache context.
     * @param qry Query.
     * @return Cursor.
     */
    public <K,V> QueryCursor<Cache.Entry<K,V>> queryTwoStep(GridCacheContext<?,?> cctx, SqlQuery qry) {
        checkxEnabled();

        if (!busyLock.enterBusy())
            throw new IllegalStateException("Failed to execute query (grid is stopping).");

        try {
            return idx.queryTwoStep(cctx, qry);
        }
        finally {
            busyLock.leaveBusy();
        }
    }

    /**
     * @param cctx Cache context.
     * @param qry Query.
     * @return Cursor.
     */
    public <K,V> Iterator<Cache.Entry<K,V>> queryLocal(GridCacheContext<?,?> cctx, SqlQuery qry) {
        if (!busyLock.enterBusy())
            throw new IllegalStateException("Failed to execute query (grid is stopping).");

        try {
            String space = cctx.name();
            String type = qry.getType();
            String sqlQry = qry.getSql();
            Object[] params = qry.getArgs();

            TypeDescriptor typeDesc = typesByName.get(new TypeName(space, type));

            if (typeDesc == null || !typeDesc.registered())
                throw new CacheException("Failed to find SQL table for type: " + type);

            final GridCloseableIterator<IgniteBiTuple<K,V>> i = idx.query(space, sqlQry, F.asList(params), typeDesc,
                idx.backupFilter());

            if (ctx.event().isRecordable(EVT_CACHE_QUERY_EXECUTED)) {
                ctx.event().record(new CacheQueryExecutedEvent<>(
                    ctx.discovery().localNode(),
                    "SQL query executed.",
                    EVT_CACHE_QUERY_EXECUTED,
                    CacheQueryType.SQL.name(),
                    null,
                    null,
                    sqlQry,
                    null,
                    null,
                    params,
                    null,
                    null));
            }

            return new ClIter<Cache.Entry<K,V>>() {
                @Override public void close() throws Exception {
                    i.close();
                }

                @Override public boolean hasNext() {
                    return i.hasNext();
                }

                @Override public Cache.Entry<K,V> next() {
                    IgniteBiTuple<K,V> t = i.next();

                    return new CacheEntryImpl<>(t.getKey(), t.getValue());
                }

                @Override public void remove() {
                    throw new UnsupportedOperationException();
                }
            };
        }
        catch (IgniteCheckedException e) {
            throw new IgniteException(e);
        }
        finally {
            busyLock.leaveBusy();
        }
    }

    /**
     * @return Message factory for {@link GridIoManager}.
     */
    public MessageFactory messageFactory() {
        return idx == null ? null : idx.messageFactory();
    }

    /**
     * Closeable iterator.
     */
    private static interface ClIter<X> extends AutoCloseable, Iterator<X> {
        // No-op.
    }

    /**
     * @param cctx Cache context.
     * @param qry Query.
     * @return Iterator.
     */
    public QueryCursor<List<?>> queryLocalFields(GridCacheContext<?,?> cctx, SqlFieldsQuery qry) {
        if (!busyLock.enterBusy())
            throw new IllegalStateException("Failed to execute query (grid is stopping).");

        try {
            String space = cctx.name();
            String sql = qry.getSql();
            Object[] args = qry.getArgs();

            GridQueryFieldsResult res = idx.queryFields(space, sql, F.asList(args), idx.backupFilter());

            if (ctx.event().isRecordable(EVT_CACHE_QUERY_EXECUTED)) {
                ctx.event().record(new CacheQueryExecutedEvent<>(
                        ctx.discovery().localNode(),
                        "SQL query executed.",
                        EVT_CACHE_QUERY_EXECUTED,
                        CacheQueryType.SQL.name(),
                        null,
                        null,
                        sql,
                        null,
                        null,
                        args,
                        null,
                        null));
            }

            QueryCursorImpl<List<?>> cursor = new QueryCursorImpl<>(
                new GridQueryCacheObjectsIterator(res.iterator(), cctx, cctx.keepPortable()));

            cursor.fieldsMeta(res.metaData());

            return cursor;
        }
        catch (IgniteCheckedException e) {
            throw new CacheException(e);
        }
        finally {
            busyLock.leaveBusy();
        }
    }

    /**
     * @param space Space.
     * @param key Key.
     * @throws IgniteCheckedException Thrown in case of any errors.
     */
    @SuppressWarnings("unchecked")
    public void remove(String space, CacheObject key, CacheObject val) throws IgniteCheckedException {
        assert key != null;

        if (log.isDebugEnabled())
            log.debug("Remove [space=" + space + ", key=" + key + ", val=" + val + "]");

        if (ctx.indexing().enabled()) {
            CacheObjectContext coctx = cacheObjectContext(space);

            ctx.indexing().remove(space, key.value(coctx, false));
        }

        if (idx == null)
            return;

        if (!busyLock.enterBusy())
            throw new IllegalStateException("Failed to remove from index (grid is stopping).");

        try {
            idx.remove(space, key, val);
        }
        finally {
            busyLock.leaveBusy();
        }
    }

    /**
     * Gets type name by class.
     *
     * @param cls Class.
     * @return Type name.
     */
    public static String typeName(Class<?> cls) {
        String typeName = cls.getSimpleName();

        // To protect from failure on anonymous classes.
        if (F.isEmpty(typeName)) {
            String pkg = cls.getPackage().getName();

            typeName = cls.getName().substring(pkg.length() + (pkg.isEmpty() ? 0 : 1));
        }

        if (cls.isArray()) {
            assert typeName.endsWith("[]");

            typeName = typeName.substring(0, typeName.length() - 2) + "_array";
        }

        return typeName;
    }

    /**
     * @param space Space.
     * @param clause Clause.
     * @param resType Result type.
     * @param filters Key and value filters.
     * @param <K> Key type.
     * @param <V> Value type.
     * @return Key/value rows.
     * @throws IgniteCheckedException If failed.
     */
    @SuppressWarnings("unchecked")
    public <K, V> GridCloseableIterator<IgniteBiTuple<K, V>> queryText(String space, String clause, String resType,
        IndexingQueryFilter filters) throws IgniteCheckedException {
        checkEnabled();

        if (!busyLock.enterBusy())
            throw new IllegalStateException("Failed to execute query (grid is stopping).");

        try {
            TypeDescriptor type = typesByName.get(new TypeName(space, resType));

            if (type == null || !type.registered())
                throw new CacheException("Failed to find SQL table for type: " + resType);

            return idx.queryText(space, clause, type, filters);
        }
        finally {
            busyLock.leaveBusy();
        }
    }

    /**
     * @param space Space name.
     * @param clause Clause.
     * @param params Parameters collection.
     * @param filters Key and value filters.
     * @return Field rows.
     * @throws IgniteCheckedException If failed.
     */
    public <K, V> GridQueryFieldsResult queryFields(@Nullable String space, String clause, Collection<Object> params,
        IndexingQueryFilter filters) throws IgniteCheckedException {
        checkEnabled();

        if (!busyLock.enterBusy())
            throw new IllegalStateException("Failed to execute query (grid is stopping).");

        try {
            return idx.queryFields(space, clause, params, filters);
        }
        finally {
            busyLock.leaveBusy();
        }
    }

    /**
     * Will be called when entry for key will be swapped.
     *
     * @param spaceName Space name.
     * @param key key.
     * @throws IgniteCheckedException If failed.
     */
    public void onSwap(String spaceName, CacheObject key) throws IgniteCheckedException {
        if (log.isDebugEnabled())
            log.debug("Swap [space=" + spaceName + ", key=" + key + "]");

        if (ctx.indexing().enabled()) {
            CacheObjectContext coctx = cacheObjectContext(spaceName);

            ctx.indexing().onSwap(spaceName, key.value(coctx, false));
        }

        if (idx == null)
            return;

        if (!busyLock.enterBusy())
            throw new IllegalStateException("Failed to process swap event (grid is stopping).");

        try {
            idx.onSwap(spaceName, key);
        }
        finally {
            busyLock.leaveBusy();
        }
    }

    /**
     * Will be called when entry for key will be unswapped.
     *
     * @param spaceName Space name.
     * @param key Key.
     * @param val Value.
     * @throws IgniteCheckedException If failed.
     */
    public void onUnswap(String spaceName, CacheObject key, CacheObject val)
        throws IgniteCheckedException {
        if (log.isDebugEnabled())
            log.debug("Unswap [space=" + spaceName + ", key=" + key + ", val=" + val + "]");

        if (ctx.indexing().enabled()) {
            CacheObjectContext coctx = cacheObjectContext(spaceName);

            ctx.indexing().onUnswap(spaceName, key.value(coctx, false), val.value(coctx, false));
        }

        if (idx == null)
            return;

        if (!busyLock.enterBusy())
            throw new IllegalStateException("Failed to process swap event (grid is stopping).");

        try {
            idx.onUnswap(spaceName, key, val);
        }
        finally {
            busyLock.leaveBusy();
        }
    }

    /**
     * Removes index tables for all classes belonging to given class loader.
     *
     * @param space Space name.
     * @param ldr Class loader to undeploy.
     * @throws IgniteCheckedException If undeploy failed.
     */
    public void onUndeploy(@Nullable String space, ClassLoader ldr) throws IgniteCheckedException {
        if (log.isDebugEnabled())
            log.debug("Undeploy [space=" + space + "]");

        if (idx == null)
            return;

        if (!busyLock.enterBusy())
            throw new IllegalStateException("Failed to process undeploy event (grid is stopping).");

        try {
            Iterator<Map.Entry<TypeId, TypeDescriptor>> it = types.entrySet().iterator();

            while (it.hasNext()) {
                Map.Entry<TypeId, TypeDescriptor> e = it.next();

                if (!F.eq(e.getKey().space, space))
                    continue;

                TypeDescriptor desc = e.getValue();

                if (ldr.equals(U.detectClassLoader(desc.valCls)) || ldr.equals(U.detectClassLoader(desc.keyCls))) {
                    idx.unregisterType(e.getKey().space, desc);

                    it.remove();
                }
            }
        }
        finally {
            busyLock.leaveBusy();
        }
    }

    /**
     * Process annotations for class.
     *
     * @param key If given class relates to key.
     * @param cls Class.
     * @param type Type descriptor.
     * @param parent Parent in case of embeddable.
     * @throws IgniteCheckedException In case of error.
     */
    static void processAnnotationsInClass(boolean key, Class<?> cls, TypeDescriptor type,
        @Nullable ClassProperty parent) throws IgniteCheckedException {
        if (U.isJdk(cls))
            return;

        if (parent != null && parent.knowsClass(cls))
            throw new IgniteCheckedException("Recursive reference found in type: " + cls.getName());

        if (parent == null) { // Check class annotation at top level only.
            QueryTextField txtAnnCls = cls.getAnnotation(QueryTextField.class);

            if (txtAnnCls != null)
                type.valueTextIndex(true);

            QueryGroupIndex grpIdx = cls.getAnnotation(QueryGroupIndex.class);

            if (grpIdx != null)
                type.addIndex(grpIdx.name(), SORTED);

            QueryGroupIndex.List grpIdxList = cls.getAnnotation(QueryGroupIndex.List.class);

            if (grpIdxList != null && !F.isEmpty(grpIdxList.value())) {
                for (QueryGroupIndex idx : grpIdxList.value())
                    type.addIndex(idx.name(), SORTED);
            }
        }

        for (Class<?> c = cls; c != null && !c.equals(Object.class); c = c.getSuperclass()) {
            for (Field field : c.getDeclaredFields()) {
                QuerySqlField sqlAnn = field.getAnnotation(QuerySqlField.class);
                QueryTextField txtAnn = field.getAnnotation(QueryTextField.class);

                if (sqlAnn != null || txtAnn != null) {
                    ClassProperty prop = new ClassProperty(field, key);

                    prop.parent(parent);

                    processAnnotation(key, sqlAnn, txtAnn, field.getType(), prop, type);

                    type.addProperty(prop, true);
                }
            }

            for (Method mtd : c.getDeclaredMethods()) {
                QuerySqlField sqlAnn = mtd.getAnnotation(QuerySqlField.class);
                QueryTextField txtAnn = mtd.getAnnotation(QueryTextField.class);

                if (sqlAnn != null || txtAnn != null) {
                    if (mtd.getParameterTypes().length != 0)
                        throw new IgniteCheckedException("Getter with QuerySqlField " +
                            "annotation cannot have parameters: " + mtd);

                    ClassProperty prop = new ClassProperty(mtd, key);

                    prop.parent(parent);

                    processAnnotation(key, sqlAnn, txtAnn, mtd.getReturnType(), prop, type);

                    type.addProperty(prop, true);
                }
            }
        }
    }

    /**
     * Processes annotation at field or method.
     *
     * @param key If given class relates to key.
     * @param sqlAnn SQL annotation, can be {@code null}.
     * @param txtAnn H2 text annotation, can be {@code null}.
     * @param cls Class of field or return type for method.
     * @param prop Current property.
     * @param desc Class description.
     * @throws IgniteCheckedException In case of error.
     */
    static void processAnnotation(boolean key, QuerySqlField sqlAnn, QueryTextField txtAnn,
        Class<?> cls, ClassProperty prop, TypeDescriptor desc) throws IgniteCheckedException {
        if (sqlAnn != null) {
            processAnnotationsInClass(key, cls, desc, prop);

            if (!sqlAnn.name().isEmpty())
                prop.name(sqlAnn.name());

            if (sqlAnn.index()) {
                String idxName = prop.name() + "_idx";

                desc.addIndex(idxName, isGeometryClass(prop.type()) ? GEO_SPATIAL : SORTED);

                desc.addFieldToIndex(idxName, prop.name(), 0, sqlAnn.descending());
            }

            if (!F.isEmpty(sqlAnn.groups())) {
                for (String group : sqlAnn.groups())
                    desc.addFieldToIndex(group, prop.name(), 0, false);
            }

            if (!F.isEmpty(sqlAnn.orderedGroups())) {
                for (QuerySqlField.Group idx : sqlAnn.orderedGroups())
                    desc.addFieldToIndex(idx.name(), prop.name(), idx.order(), idx.descending());
            }
        }

        if (txtAnn != null)
            desc.addFieldToTextIndex(prop.name());
    }

    /**
     * Processes declarative metadata for class.
     *
     * @param meta Type metadata.
     * @param d Type descriptor.
     * @throws IgniteCheckedException If failed.
     */
    static void processClassMeta(CacheTypeMetadata meta, TypeDescriptor d)
        throws IgniteCheckedException {
        Class<?> keyCls = d.keyClass();
        Class<?> valCls = d.valueClass();

        assert keyCls != null;
        assert valCls != null;

        for (Map.Entry<String, Class<?>> entry : meta.getAscendingFields().entrySet()) {
            ClassProperty prop = buildClassProperty(keyCls, valCls, entry.getKey(), entry.getValue());

            d.addProperty(prop, false);

            String idxName = prop.name() + "_idx";

            d.addIndex(idxName, isGeometryClass(prop.type()) ? GEO_SPATIAL : SORTED);

            d.addFieldToIndex(idxName, prop.name(), 0, false);
        }

        for (Map.Entry<String, Class<?>> entry : meta.getDescendingFields().entrySet()) {
            ClassProperty prop = buildClassProperty(keyCls, valCls, entry.getKey(), entry.getValue());

            d.addProperty(prop, false);

            String idxName = prop.name() + "_idx";

            d.addIndex(idxName, isGeometryClass(prop.type()) ? GEO_SPATIAL : SORTED);

            d.addFieldToIndex(idxName, prop.name(), 0, true);
        }

        for (String txtIdx : meta.getTextFields()) {
            ClassProperty prop = buildClassProperty(keyCls, valCls, txtIdx, String.class);

            d.addProperty(prop, false);

            d.addFieldToTextIndex(prop.name());
        }

        Map<String, LinkedHashMap<String, IgniteBiTuple<Class<?>, Boolean>>> grps = meta.getGroups();

        if (grps != null) {
            for (Map.Entry<String, LinkedHashMap<String, IgniteBiTuple<Class<?>, Boolean>>> entry : grps.entrySet()) {
                String idxName = entry.getKey();

                LinkedHashMap<String, IgniteBiTuple<Class<?>, Boolean>> idxFields = entry.getValue();

                int order = 0;

                for (Map.Entry<String, IgniteBiTuple<Class<?>, Boolean>> idxField : idxFields.entrySet()) {
                    ClassProperty prop = buildClassProperty(keyCls, valCls, idxField.getKey(), idxField.getValue().get1());

                    d.addProperty(prop, false);

                    Boolean descending = idxField.getValue().get2();

                    d.addFieldToIndex(idxName, prop.name(), order, descending != null && descending);

                    order++;
                }
            }
        }

        for (Map.Entry<String, Class<?>> entry : meta.getQueryFields().entrySet()) {
            ClassProperty prop = buildClassProperty(keyCls, valCls, entry.getKey(), entry.getValue());

            d.addProperty(prop, false);
        }
    }

    /**
     * Processes declarative metadata for portable object.
     *
     * @param meta Declared metadata.
     * @param d Type descriptor.
     * @throws IgniteCheckedException If failed.
     */
    private void processPortableMeta(CacheTypeMetadata meta, TypeDescriptor d)
        throws IgniteCheckedException {
        for (Map.Entry<String, Class<?>> entry : meta.getAscendingFields().entrySet()) {
            PortableProperty prop = buildPortableProperty(entry.getKey(), entry.getValue());

            d.addProperty(prop, false);

            String idxName = prop.name() + "_idx";

            d.addIndex(idxName, isGeometryClass(prop.type()) ? GEO_SPATIAL : SORTED);

            d.addFieldToIndex(idxName, prop.name(), 0, false);
        }

        for (Map.Entry<String, Class<?>> entry : meta.getDescendingFields().entrySet()) {
            PortableProperty prop = buildPortableProperty(entry.getKey(), entry.getValue());

            d.addProperty(prop, false);

            String idxName = prop.name() + "_idx";

            d.addIndex(idxName, isGeometryClass(prop.type()) ? GEO_SPATIAL : SORTED);

            d.addFieldToIndex(idxName, prop.name(), 0, true);
        }

        for (String txtIdx : meta.getTextFields()) {
            PortableProperty prop = buildPortableProperty(txtIdx, String.class);

            d.addProperty(prop, false);

            d.addFieldToTextIndex(prop.name());
        }

        Map<String, LinkedHashMap<String, IgniteBiTuple<Class<?>, Boolean>>> grps = meta.getGroups();

        if (grps != null) {
            for (Map.Entry<String, LinkedHashMap<String, IgniteBiTuple<Class<?>, Boolean>>> entry : grps.entrySet()) {
                String idxName = entry.getKey();

                LinkedHashMap<String, IgniteBiTuple<Class<?>, Boolean>> idxFields = entry.getValue();

                int order = 0;

                for (Map.Entry<String, IgniteBiTuple<Class<?>, Boolean>> idxField : idxFields.entrySet()) {
                    PortableProperty prop = buildPortableProperty(idxField.getKey(), idxField.getValue().get1());

                    d.addProperty(prop, false);

                    Boolean descending = idxField.getValue().get2();

                    d.addFieldToIndex(idxName, prop.name(), order, descending != null && descending);

                    order++;
                }
            }
        }

        for (Map.Entry<String, Class<?>> entry : meta.getQueryFields().entrySet()) {
            PortableProperty prop = buildPortableProperty(entry.getKey(), entry.getValue());

            if (!d.props.containsKey(prop.name()))
                d.addProperty(prop, false);
        }
    }

    /**
     * Builds portable object property.
     *
     * @param pathStr String representing path to the property. May contains dots '.' to identify
     *      nested fields.
     * @param resType Result type.
     * @return Portable property.
     */
    private PortableProperty buildPortableProperty(String pathStr, Class<?> resType) {
        String[] path = pathStr.split("\\.");

        PortableProperty res = null;

        for (String prop : path)
            res = new PortableProperty(prop, res, resType);

        return res;
    }

    /**
     * @param keyCls Key class.
     * @param valCls Value class.
     * @param pathStr Path string.
     * @param resType Result type.
     * @return Class property.
     * @throws IgniteCheckedException If failed.
     */
    private static ClassProperty buildClassProperty(Class<?> keyCls, Class<?> valCls, String pathStr, Class<?> resType)
        throws IgniteCheckedException {
        ClassProperty res = buildClassProperty(true, keyCls, pathStr, resType);

        if (res == null) // We check key before value consistently with PortableProperty.
            res = buildClassProperty(false, valCls, pathStr, resType);

        if (res == null)
            throw new IgniteCheckedException("Failed to initialize property '" + pathStr + "' for " +
                "key class '" + keyCls + "' and value class '" + valCls + "'. " +
                "Make sure that one of these classes contains respective getter method or field.");

        return res;
    }

    /**
     * @param key If this is a key property.
     * @param cls Source type class.
     * @param pathStr String representing path to the property. May contains dots '.' to identify nested fields.
     * @param resType Expected result type.
     * @return Property instance corresponding to the given path.
     * @throws IgniteCheckedException If property cannot be created.
     */
    static ClassProperty buildClassProperty(boolean key, Class<?> cls, String pathStr, Class<?> resType)
        throws IgniteCheckedException {
        String[] path = pathStr.split("\\.");

        ClassProperty res = null;

        for (String prop : path) {
            ClassProperty tmp;

            try {
                StringBuilder bld = new StringBuilder("get");

                bld.append(prop);

                bld.setCharAt(3, Character.toUpperCase(bld.charAt(3)));

                tmp = new ClassProperty(cls.getMethod(bld.toString()), key);
            }
            catch (NoSuchMethodException ignore) {
                try {
                    tmp = new ClassProperty(cls.getDeclaredField(prop), key);
                }
                catch (NoSuchFieldException ignored) {
                    return null;
                }
            }

            tmp.parent(res);

            cls = tmp.type();

            res = tmp;
        }

        if (!U.box(resType).isAssignableFrom(U.box(res.type())))
            return null;

        return res;
    }

    /**
     * Gets types for space.
     *
     * @param space Space name.
     * @return Descriptors.
     */
    public Collection<GridQueryTypeDescriptor> types(@Nullable String space) {
        Collection<GridQueryTypeDescriptor> spaceTypes = new ArrayList<>(
            Math.min(10, types.size()));

        for (Map.Entry<TypeId, TypeDescriptor> e : types.entrySet()) {
            TypeDescriptor desc = e.getValue();

            if (desc.registered() && F.eq(e.getKey().space, space))
                spaceTypes.add(desc);
        }

        return spaceTypes;
    }

    /**
     * Gets type descriptor for space and type name.
     *
     * @param space Space name.
     * @param typeName Type name.
     * @return Type descriptor.
     * @throws IgniteCheckedException If failed.
     */
    public GridQueryTypeDescriptor type(@Nullable String space, String typeName) throws IgniteCheckedException {
        TypeDescriptor type = typesByName.get(new TypeName(space, typeName));

        if (type == null || !type.registered())
            throw new IgniteCheckedException("Failed to find type descriptor for type name: " + typeName);

        return type;
    }

    /**
     * @param cls Field type.
     * @return {@code True} if given type is a spatial geometry type based on {@code com.vividsolutions.jts} library.
     * @throws IgniteCheckedException If failed.
     */
    private static boolean isGeometryClass(Class<?> cls) throws IgniteCheckedException { // TODO optimize
        Class<?> dataTypeCls;

        try {
            dataTypeCls = Class.forName("org.h2.value.DataType");
        }
        catch (ClassNotFoundException ignored) {
            return false; // H2 is not in classpath.
        }

        try {
            Method method = dataTypeCls.getMethod("isGeometryClass", Class.class);

            return (Boolean)method.invoke(null, cls);
        }
        catch (Exception e) {
            throw new IgniteCheckedException("Failed to invoke 'org.h2.value.DataType.isGeometryClass' method.", e);
        }
    }

    /**
     *
     */
    private abstract static class Property {
        /**
         * Gets this property value from the given object.
         *
         * @param key Key.
         * @param val Value.
         * @return Property value.
         * @throws IgniteCheckedException If failed.
         */
        public abstract Object value(Object key, Object val) throws IgniteCheckedException;

        /**
         * @return Property name.
         */
        public abstract String name();

        /**
         * @return Class member type.
         */
        public abstract Class<?> type();
    }

    /**
     * Description of type property.
     */
    private static class ClassProperty extends Property {
        /** */
        private final Member member;

        /** */
        private ClassProperty parent;

        /** */
        private String name;

        /** */
        private boolean field;

        /** */
        private boolean key;

        /**
         * Constructor.
         *
         * @param member Element.
         */
        ClassProperty(Member member, boolean key) {
            this.member = member;
            this.key = key;

            name = member instanceof Method && member.getName().startsWith("get") && member.getName().length() > 3 ?
                member.getName().substring(3) : member.getName();

            ((AccessibleObject) member).setAccessible(true);

            field = member instanceof Field;
        }

        /** {@inheritDoc} */
        @Override public Object value(Object key, Object val) throws IgniteCheckedException {
            Object x = this.key ? key : val;

            if (parent != null)
                x = parent.value(key, val);

            if (x == null)
                return null;

            try {
                if (field) {
                    Field field = (Field)member;

                    return field.get(x);
                }
                else {
                    Method mtd = (Method)member;

                    return mtd.invoke(x);
                }
            }
            catch (Exception e) {
                throw new IgniteCheckedException(e);
            }
        }

        /**
         * @param name Property name.
         */
        public void name(String name) {
            this.name = name;
        }

        /** {@inheritDoc} */
        @Override public String name() {
            return name;
        }

        /** {@inheritDoc} */
        @Override public Class<?> type() {
            return member instanceof Field ? ((Field)member).getType() : ((Method)member).getReturnType();
        }

        /**
         * @param parent Parent property if this is embeddable element.
         */
        public void parent(ClassProperty parent) {
            this.parent = parent;
        }

        /** {@inheritDoc} */
        @Override public String toString() {
            return S.toString(ClassProperty.class, this);
        }

        /**
         * @param cls Class.
         * @return {@code true} If this property or some parent relates to member of the given class.
         */
        public boolean knowsClass(Class<?> cls) {
            return member.getDeclaringClass() == cls || (parent != null && parent.knowsClass(cls));
        }
    }

    /**
     *
     */
    private class PortableProperty extends Property {
        /** Property name. */
        private String propName;

        /** Parent property. */
        private PortableProperty parent;

        /** Result class. */
        private Class<?> type;

        /** */
        private volatile int isKeyProp;

        /**
         * Constructor.
         *
         * @param propName Property name.
         * @param parent Parent property.
         * @param type Result type.
         */
        private PortableProperty(String propName, PortableProperty parent, Class<?> type) {
            this.propName = propName;
            this.parent = parent;
            this.type = type;
        }

        /** {@inheritDoc} */
        @Override public Object value(Object key, Object val) throws IgniteCheckedException {
            Object obj;

            if (parent != null) {
                obj = parent.value(key, val);

                if (obj == null)
                    return null;

                if (!ctx.cacheObjects().isPortableObject(obj))
                    throw new IgniteCheckedException("Non-portable object received as a result of property extraction " +
                        "[parent=" + parent + ", propName=" + propName + ", obj=" + obj + ']');
            }
            else {
                int isKeyProp0 = isKeyProp;

                if (isKeyProp0 == 0) {
                    // Key is allowed to be a non-portable object here.
                    // We check key before value consistently with ClassProperty.
                    if (ctx.cacheObjects().isPortableObject(key) && ctx.cacheObjects().hasField(key, propName))
                        isKeyProp = isKeyProp0 = 1;
                    else if (ctx.cacheObjects().hasField(val, propName))
                        isKeyProp = isKeyProp0 = -1;
                    else {
                        U.warn(log, "Neither key nor value have property " +
                            "[propName=" + propName + ", key=" + key + ", val=" + val + "]");

                        return null;
                    }
                }

                obj = isKeyProp0 == 1 ? key : val;
            }

            return ctx.cacheObjects().field(obj, propName);
        }

        /** {@inheritDoc} */
        @Override public String name() {
            return propName;
        }

        /** {@inheritDoc} */
        @Override public Class<?> type() {
            return type;
        }
    }

    /**
     * Descriptor of type.
     */
    private static class TypeDescriptor implements GridQueryTypeDescriptor {
        /** */
        private CacheConfiguration<?,?> ccfg;

        /** */
        private String name;

        /** Value field names and types with preserved order. */
        @GridToStringInclude
        private final Map<String, Class<?>> fields = new LinkedHashMap<>();

        /** */
        @GridToStringExclude
        private final Map<String, Property> props = new HashMap<>();

        /** */
        @GridToStringInclude
        private final Map<String, IndexDescriptor> indexes = new HashMap<>();

        /** */
        private IndexDescriptor fullTextIdx;

        /** */
        private Class<?> keyCls;

        /** */
        private Class<?> valCls;

        /** */
        private boolean valTextIdx;

        /** SPI can decide not to register this type. */
        private boolean registered;

        /**
         * @param ccfg Cache configuration.
         */
        private TypeDescriptor(CacheConfiguration<?,?> ccfg) {
            this.ccfg = ccfg;
        }

        /**
         * @return {@code True} if type registration in SPI was finished and type was not rejected.
         */
        boolean registered() {
            return registered;
        }

        /**
         * @param registered Sets registered flag.
         */
        void registered(boolean registered) {
            this.registered = registered;
        }

        /** {@inheritDoc} */
        @Override public String name() {
            return name;
        }

        /**
         * Sets type name.
         *
         * @param name Name.
         */
        void name(String name) {
            this.name = name;
        }

        /** {@inheritDoc} */
        @Override public Map<String, Class<?>> fields() {
            return fields;
        }

        /** {@inheritDoc} */
        @Override public <T> T value(String field, Object key, Object val) throws IgniteCheckedException {
            assert field != null;

            Property prop = props.get(field);

            if (prop == null)
                throw new IgniteCheckedException("Failed to find field '" + field + "' in type '" + name + "'.");

            return (T)prop.value(key, val);
        }

        /** {@inheritDoc} */
        @Override public Map<String, GridQueryIndexDescriptor> indexes() {
            return Collections.<String, GridQueryIndexDescriptor>unmodifiableMap(indexes);
        }

        /**
         * Adds index.
         *
         * @param idxName Index name.
         * @param type Index type.
         * @return Index descriptor.
         * @throws IgniteCheckedException In case of error.
         */
        public IndexDescriptor addIndex(String idxName, GridQueryIndexType type) throws IgniteCheckedException {
            IndexDescriptor idx = new IndexDescriptor(type);

            if (indexes.put(idxName, idx) != null)
                throw new IgniteCheckedException("Index with name '" + idxName + "' already exists.");

            return idx;
        }

        /**
         * Adds field to index.
         *
         * @param idxName Index name.
         * @param field Field name.
         * @param orderNum Fields order number in index.
         * @param descending Sorting order.
         * @throws IgniteCheckedException If failed.
         */
        public void addFieldToIndex(String idxName, String field, int orderNum,
            boolean descending) throws IgniteCheckedException {
            IndexDescriptor desc = indexes.get(idxName);

            if (desc == null)
                desc = addIndex(idxName, SORTED);

            desc.addField(field, orderNum, descending);
        }

        /**
         * Adds field to text index.
         *
         * @param field Field name.
         */
        public void addFieldToTextIndex(String field) {
            if (fullTextIdx == null) {
                fullTextIdx = new IndexDescriptor(FULLTEXT);

                indexes.put(null, fullTextIdx);
            }

            fullTextIdx.addField(field, 0, false);
        }

        /** {@inheritDoc} */
        @Override public Class<?> valueClass() {
            return valCls;
        }

        /**
         * Sets value class.
         *
         * @param valCls Value class.
         */
        void valueClass(Class<?> valCls) {
            this.valCls = valCls;
        }

        /** {@inheritDoc} */
        @Override public Class<?> keyClass() {
            return keyCls;
        }

        /**
         * Set key class.
         *
         * @param keyCls Key class.
         */
        void keyClass(Class<?> keyCls) {
            this.keyCls = keyCls;
        }

        /**
         * Adds property to the type descriptor.
         *
         * @param prop Property.
         * @param failOnDuplicate Fail on duplicate flag.
         * @throws IgniteCheckedException In case of error.
         */
        public void addProperty(Property prop, boolean failOnDuplicate) throws IgniteCheckedException {
            String name = prop.name();

            if (props.put(name, prop) != null && failOnDuplicate)
                throw new IgniteCheckedException("Property with name '" + name + "' already exists.");

            fields.put(name, prop.type());
        }

        /** {@inheritDoc} */
        @Override public boolean valueTextIndex() {
            return valTextIdx;
        }

        /**
         * Sets if this value should be text indexed.
         *
         * @param valTextIdx Flag value.
         */
        public void valueTextIndex(boolean valTextIdx) {
            this.valTextIdx = valTextIdx;
        }

        /** {@inheritDoc} */
        @Override public String toString() {
            return S.toString(TypeDescriptor.class, this);
        }
    }

    /**
     * Index descriptor.
     */
    private static class IndexDescriptor implements GridQueryIndexDescriptor {
        /** Fields sorted by order number. */
        private final Collection<T2<String, Integer>> fields = new TreeSet<>(
            new Comparator<T2<String, Integer>>() {
                @Override public int compare(T2<String, Integer> o1, T2<String, Integer> o2) {
                    if (o1.get2().equals(o2.get2())) // Order is equal, compare field names to avoid replace in Set.
                        return o1.get1().compareTo(o2.get1());

                    return o1.get2() < o2.get2() ? -1 : 1;
                }
            });

        /** Fields which should be indexed in descending order. */
        private Collection<String> descendings;

        /** */
        private final GridQueryIndexType type;

        /**
         * @param type Type.
         */
        private IndexDescriptor(GridQueryIndexType type) {
            assert type != null;

            this.type = type;
        }

        /** {@inheritDoc} */
        @Override public Collection<String> fields() {
            Collection<String> res = new ArrayList<>(fields.size());

            for (T2<String, Integer> t : fields)
                res.add(t.get1());

            return res;
        }

        /** {@inheritDoc} */
        @Override public boolean descending(String field) {
            return descendings != null && descendings.contains(field);
        }

        /**
         * Adds field to this index.
         *
         * @param field Field name.
         * @param orderNum Field order number in this index.
         * @param descending Sort order.
         */
        public void addField(String field, int orderNum, boolean descending) {
            fields.add(new T2<>(field, orderNum));

            if (descending) {
                if (descendings == null)
                    descendings  = new HashSet<>();

                descendings.add(field);
            }
        }

        /** {@inheritDoc} */
        @Override public GridQueryIndexType type() {
            return type;
        }

        /** {@inheritDoc} */
        @Override public String toString() {
            return S.toString(IndexDescriptor.class, this);
        }
    }

    /**
     * Identifying TypeDescriptor by space and value class.
     */
    private static class TypeId {
        /** */
        private final String space;

        /** Value type. */
        private final Class<?> valType;

        /** Value type ID. */
        private final int valTypeId;

        /**
         * Constructor.
         *
         * @param space Space name.
         * @param valType Value type.
         */
        private TypeId(String space, Class<?> valType) {
            assert valType != null;

            this.space = space;
            this.valType = valType;

            valTypeId = 0;
        }

        /**
         * Constructor.
         *
         * @param space Space name.
         * @param valTypeId Value type ID.
         */
        private TypeId(String space, int valTypeId) {
            this.space = space;
            this.valTypeId = valTypeId;

            valType = null;
        }

        /** {@inheritDoc} */
        @Override public boolean equals(Object o) {
            if (this == o)
                return true;

            if (o == null || getClass() != o.getClass())
                return false;

            TypeId typeId = (TypeId)o;

            return (valTypeId == typeId.valTypeId) &&
                (valType != null ? valType == typeId.valType : typeId.valType == null) &&
                (space != null ? space.equals(typeId.space) : typeId.space == null);
        }

        /** {@inheritDoc} */
        @Override public int hashCode() {
            return 31 * (space != null ? space.hashCode() : 0) + (valType != null ? valType.hashCode() : valTypeId);
        }

        /** {@inheritDoc} */
        @Override public String toString() {
            return S.toString(TypeId.class, this);
        }
    }

    /**
     *
     */
    private static class TypeName {
        /** */
        private final String space;

        /** */
        private final String typeName;

        /**
         * @param space Space name.
         * @param typeName Type name.
         */
        private TypeName(@Nullable String space, String typeName) {
            assert !F.isEmpty(typeName) : typeName;

            this.space = space;
            this.typeName = typeName;
        }

        /** {@inheritDoc} */
        @Override public boolean equals(Object o) {
            if (this == o)
                return true;

            if (o == null || getClass() != o.getClass())
                return false;

            TypeName other = (TypeName)o;

            return (space != null ? space.equals(other.space) : other.space == null) &&
                typeName.equals(other.typeName);
        }

        /** {@inheritDoc} */
        @Override public int hashCode() {
            return 31 * (space != null ? space.hashCode() : 0) + typeName.hashCode();
        }

        /** {@inheritDoc} */
        @Override public String toString() {
            return S.toString(TypeName.class, this);
        }
    }
}<|MERGE_RESOLUTION|>--- conflicted
+++ resolved
@@ -411,13 +411,8 @@
      * @throws IgniteCheckedException In case of error.
      */
     @SuppressWarnings("unchecked")
-<<<<<<< HEAD
-    public <K, V> void store(final String space, final K key, final V val, byte[] ver, long expirationTime)
-        throws IgniteCheckedException {
-=======
     public void store(final String space, final CacheObject key, final CacheObject val,
         byte[] ver, long expirationTime) throws IgniteCheckedException {
->>>>>>> 0c13a08b
         assert key != null;
         assert val != null;
 
