/*
 * Licensed to the Apache Software Foundation (ASF) under one or more
 * contributor license agreements.  See the NOTICE file distributed with
 * this work for additional information regarding copyright ownership.
 * The ASF licenses this file to You under the Apache License, Version 2.0
 * (the "License"); you may not use this file except in compliance with
 * the License.  You may obtain a copy of the License at
 *
 *      http://www.apache.org/licenses/LICENSE-2.0
 *
 * Unless required by applicable law or agreed to in writing, software
 * distributed under the License is distributed on an "AS IS" BASIS,
 * WITHOUT WARRANTIES OR CONDITIONS OF ANY KIND, either express or implied.
 * See the License for the specific language governing permissions and
 * limitations under the License.
 */

package org.apache.ignite.internal.processors.cache;

import org.apache.ignite.*;
import org.apache.ignite.cache.*;
import org.apache.ignite.cache.eviction.*;
import org.apache.ignite.internal.managers.deployment.*;
import org.apache.ignite.internal.processors.affinity.*;
import org.apache.ignite.internal.processors.cache.distributed.dht.*;
import org.apache.ignite.internal.processors.cache.extras.*;
import org.apache.ignite.internal.processors.cache.query.*;
import org.apache.ignite.internal.processors.cache.transactions.*;
import org.apache.ignite.internal.processors.cache.version.*;
import org.apache.ignite.internal.processors.dr.*;
import org.apache.ignite.internal.util.*;
import org.apache.ignite.internal.util.lang.*;
import org.apache.ignite.internal.util.offheap.unsafe.*;
import org.apache.ignite.internal.util.tostring.*;
import org.apache.ignite.internal.util.typedef.*;
import org.apache.ignite.internal.util.typedef.internal.*;
import org.apache.ignite.lang.*;
import org.jetbrains.annotations.*;

import javax.cache.*;
import javax.cache.expiry.*;
import javax.cache.processor.*;
import java.io.*;
import java.nio.*;
import java.util.*;
import java.util.concurrent.atomic.*;

import static org.apache.ignite.events.EventType.*;
import static org.apache.ignite.internal.processors.dr.GridDrType.*;

/**
 * Adapter for cache entry.
 */
@SuppressWarnings({
    "NonPrivateFieldAccessedInSynchronizedContext", "TooBroadScope", "FieldAccessedSynchronizedAndUnsynchronized"})
public abstract class GridCacheMapEntry implements GridCacheEntryEx {
    /** */
    private static final byte IS_DELETED_MASK = 0x01;

    /** */
    private static final byte IS_UNSWAPPED_MASK = 0x02;

    /** */
    public static final GridCacheAtomicVersionComparator ATOMIC_VER_COMPARATOR = new GridCacheAtomicVersionComparator();

    /**
     * NOTE
     * ====
     * Make sure to recalculate this value any time when adding or removing fields from entry.
     * The size should be count as follows:
     * <ul>
     * <li>Primitives: byte/boolean = 1, short = 2, int/float = 4, long/double = 8</li>
     * <li>References: 8 each</li>
     * <li>Each nested object should be analyzed in the same way as above.</li>
     * </ul>
     */
    // 7 * 8 /*references*/  + 2 * 8 /*long*/  + 1 * 4 /*int*/ + 1 * 1 /*byte*/ = 77
    private static final int SIZE_OVERHEAD = 77 /*entry*/ + 32 /* version */ + 4 * 7 /* key + val */;

    /** Static logger to avoid re-creation. Made static for test purpose. */
    protected static final AtomicReference<IgniteLogger> logRef = new AtomicReference<>();

    /** Logger. */
    protected static volatile IgniteLogger log;

    /** Cache registry. */
    @GridToStringExclude
    protected final GridCacheContext<?, ?> cctx;

    /** Key. */
    @GridToStringInclude
    protected final KeyCacheObject key;

    /** Value. */
    @GridToStringInclude
    protected CacheObject val;

    /** Start version. */
    @GridToStringInclude
    protected final long startVer;

    /** Version. */
    @GridToStringInclude
    protected GridCacheVersion ver;

    /** Next entry in the linked list. */
    @GridToStringExclude
    private volatile GridCacheMapEntry next0;

    /** Next entry in the linked list. */
    @GridToStringExclude
    private volatile GridCacheMapEntry next1;

    /** Key hash code. */
    @GridToStringInclude
    private final int hash;

    /** Off-heap value pointer. */
    protected long valPtr;

    /** Extras */
    @GridToStringInclude
    private GridCacheEntryExtras extras;

    /**
     * Flags:
     * <ul>
     *     <li>Deleted flag - mask {@link #IS_DELETED_MASK}</li>
     *     <li>Unswapped flag - mask {@link #IS_UNSWAPPED_MASK}</li>
     * </ul>
     */
    @GridToStringInclude
    protected byte flags;

    /**
     * @param cctx Cache context.
     * @param key Cache key.
     * @param hash Key hash value.
     * @param val Entry value.
     * @param next Next entry in the linked list.
     * @param hdrId Header id.
     */
    protected GridCacheMapEntry(GridCacheContext<?, ?> cctx,
        KeyCacheObject key,
        int hash,
        CacheObject val,
        GridCacheMapEntry next,
        int hdrId)
    {
        if (log == null)
            log = U.logger(cctx.kernalContext(), logRef, GridCacheMapEntry.class);

        key = (KeyCacheObject)cctx.kernalContext().cacheObjects().prepareForCache(key, cctx);

        assert key != null;

        this.key = key;
        this.hash = hash;
        this.cctx = cctx;

        val = cctx.kernalContext().cacheObjects().prepareForCache(val, cctx);

        synchronized (this) {
            value(val);
        }

        next(hdrId, next);

        ver = cctx.versions().next();

        startVer = ver.order();
    }

    /** {@inheritDoc} */
    @Override public long startVersion() {
        return startVer;
    }

    /**
     * Sets entry value. If off-heap value storage is enabled, will serialize value to off-heap.
     *
     * @param val Value to store.
     */
    protected void value(@Nullable CacheObject val) {
        assert Thread.holdsLock(this);

        // In case we deal with IGFS cache, count updated data
        if (cctx.cache().isIgfsDataCache() &&
            cctx.kernalContext().igfsHelper().isIgfsBlockKey(key.value(cctx.cacheObjectContext(), false))) {
            int newSize = valueLength0(val, null);
            int oldSize = valueLength0(this.val, (this.val == null && valPtr != 0) ? valueBytes0() : null);

            int delta = newSize - oldSize;

            if (delta != 0 && !cctx.isNear())
                cctx.cache().onIgfsDataSizeChanged(delta);
        }

        if (!isOffHeapValuesOnly()) {
            this.val = val;

            valPtr = 0;
        }
        else {
            try {
                if (cctx.kernalContext().config().isPeerClassLoadingEnabled()) {
                    Object val0 = null;

                    if (val != null && val.type() != CacheObject.TYPE_BYTE_ARR) {
                        val0 = cctx.marshaller().unmarshal(val.valueBytes(cctx.cacheObjectContext()),
                            cctx.deploy().globalLoader());

                        if (val0 != null)
                            cctx.gridDeploy().deploy(val0.getClass(), val0.getClass().getClassLoader());
                    }

                    if (U.p2pLoader(val0)) {
                        cctx.deploy().addDeploymentContext(
                            new GridDeploymentInfoBean((GridDeploymentInfo)val0.getClass().getClassLoader()));
                    }
                }

                GridUnsafeMemory mem = cctx.unsafeMemory();

                assert mem != null;

                if (val != null) {
                    byte type = val.type();

                    valPtr = mem.putOffHeap(valPtr, U.toArray(val.valueBytes(cctx.cacheObjectContext())), type);
                }
                else {
                    mem.removeOffHeap(valPtr);

                    valPtr = 0;
                }
            }
            catch (IgniteCheckedException e) {
                U.error(log, "Failed to deserialize value [entry=" + this + ", val=" + val + ']');

                throw new IgniteException(e);
            }
        }
    }

    /**
     * Isolated method to get length of IGFS block.
     *
     * @param val Value.
     * @param valBytes Value bytes.
     * @return Length of value.
     */
    private int valueLength0(@Nullable CacheObject val, @Nullable IgniteBiTuple<ByteBuffer, Byte> valBytes) {
        byte[] bytes = val != null ? (byte[])val.value(cctx.cacheObjectContext(), false) : null;

        if (bytes != null)
            return bytes.length;

        if (valBytes == null)
            return 0;

        return U.toArray(valBytes.get1()).length - (((valBytes.get2() == CacheObject.TYPE_BYTE_ARR) ? 0 : 6));
    }

    /**
     * @return Value bytes.
     */
    protected CacheObject valueBytesUnlocked() {
        assert Thread.holdsLock(this);

        CacheObject val0 = val;

        if (val0 == null && valPtr != 0) {
            IgniteBiTuple<ByteBuffer, Byte> t = valueBytes0();

            return cctx.cacheObjects().toCacheObject(cctx.cacheObjectContext(), t.get2(), t.get1());
        }

        return val0;
    }

    /** {@inheritDoc} */
    @Override public int memorySize() throws IgniteCheckedException {
        byte[] kb;
        byte[] vb = null;

        int extrasSize;

        synchronized (this) {
            key.prepareMarshal(cctx.cacheObjectContext());

            kb = U.toArray(key.valueBytes(cctx.cacheObjectContext()));

            if (val != null) {
                val.prepareMarshal(cctx.cacheObjectContext());

                vb = U.toArray(val.valueBytes(cctx.cacheObjectContext()));
            }

           extrasSize = extrasSize();
        }

        return SIZE_OVERHEAD + extrasSize + kb.length + (vb == null ? 1 : vb.length);
    }

    /** {@inheritDoc} */
    @Override public boolean isInternal() {
        return key.internal();
    }

    /** {@inheritDoc} */
    @Override public boolean isDht() {
        return false;
    }

    /** {@inheritDoc} */
    @Override public boolean isLocal() {
        return false;
    }

    /** {@inheritDoc} */
    @Override public boolean isNear() {
        return false;
    }

    /** {@inheritDoc} */
    @Override public boolean isReplicated() {
        return false;
    }

    /** {@inheritDoc} */
    @Override public boolean detached() {
        return false;
    }

    /** {@inheritDoc} */
    @Override public <K, V> GridCacheContext<K, V> context() {
        return (GridCacheContext<K, V>)cctx;
    }

    /** {@inheritDoc} */
    @Override public boolean isNew() throws GridCacheEntryRemovedException {
        assert Thread.holdsLock(this);

        checkObsolete();

        return isStartVersion();
    }

    /** {@inheritDoc} */
    @Override public synchronized boolean isNewLocked() throws GridCacheEntryRemovedException {
        checkObsolete();

        return isStartVersion();
    }

    /**
     * @return {@code True} if start version.
     */
    public boolean isStartVersion() {
        return ver.nodeOrder() == cctx.localNode().order() && ver.order() == startVer;
    }

    /** {@inheritDoc} */
    @Override public boolean valid(AffinityTopologyVersion topVer) {
        return true;
    }

    /** {@inheritDoc} */
    @Override public int partition() {
        return 0;
    }

    /** {@inheritDoc} */
    @Override public boolean partitionValid() {
        return true;
    }

    /** {@inheritDoc} */
    @Nullable @Override public GridCacheEntryInfo info() {
        GridCacheEntryInfo info = null;

        long time = U.currentTimeMillis();

        synchronized (this) {
            if (!obsolete()) {
                info = new GridCacheEntryInfo();

                info.key(key);
                info.cacheId(cctx.cacheId());

                long expireTime = expireTimeExtras();

                boolean expired = expireTime != 0 && expireTime <= time;

                info.ttl(ttlExtras());
                info.expireTime(expireTime);
                info.version(ver);
                info.setNew(isStartVersion());
                info.setDeleted(deletedUnlocked());

                if (!expired)
                    info.value(valueBytesUnlocked());
            }
        }

        return info;
    }

    /** {@inheritDoc} */
    @Override public CacheObject unswap() throws IgniteCheckedException {
        return unswap(true);
    }

    /**
     * Unswaps an entry.
     *
     * @param needVal If {@code false} then do not to deserialize value during unswap.
     * @return Value.
     * @throws IgniteCheckedException If failed.
     */
    @Nullable @Override public CacheObject unswap(boolean needVal) throws IgniteCheckedException {
        boolean swapEnabled = cctx.swap().swapEnabled();

        if (!swapEnabled && !cctx.isOffHeapEnabled())
            return null;

        synchronized (this) {
            if (isStartVersion() && ((flags & IS_UNSWAPPED_MASK) == 0)) {
                GridCacheSwapEntry e;

                if (cctx.offheapTiered()) {
                    e = cctx.swap().readOffheapPointer(this);

                    if (e != null) {
                        if (e.offheapPointer() > 0) {
                            valPtr = e.offheapPointer();

                            if (needVal) {
                                CacheObject val = cctx.fromOffheap(valPtr, false);

                                e.value(val);
                            }
                        }
                        else // Read from swap.
                            valPtr = 0;
                    }
                }
                else
                    e = detached() ? cctx.swap().read(this, true, true, true) : cctx.swap().readAndRemove(this);

                if (log.isDebugEnabled())
                    log.debug("Read swap entry [swapEntry=" + e + ", cacheEntry=" + this + ']');

                flags |= IS_UNSWAPPED_MASK;

                // If there is a value.
                if (e != null) {
                    long delta = e.expireTime() == 0 ? 0 : e.expireTime() - U.currentTimeMillis();

                    if (delta >= 0) {
                        CacheObject val = e.value();

                        val = cctx.kernalContext().cacheObjects().prepareForCache(val, cctx);

                        // Set unswapped value.
                        update(val, e.expireTime(), e.ttl(), e.version());

                        // Must update valPtr again since update() will reset it.
                        if (cctx.offheapTiered() && e.offheapPointer() > 0)
                            valPtr = e.offheapPointer();

                        return val;
                    }
                    else
                        clearIndex(e.value());
                }
            }
        }

        return null;
    }

    /**
     * @throws IgniteCheckedException If failed.
     */
    private void swap() throws IgniteCheckedException {
        if (cctx.isSwapOrOffheapEnabled() && !deletedUnlocked() && hasValueUnlocked() && !detached()) {
            assert Thread.holdsLock(this);

            long expireTime = expireTimeExtras();

            if (expireTime > 0 && U.currentTimeMillis() >= expireTime) { // Don't swap entry if it's expired.
                // Entry might have been updated.
                if (cctx.offheapTiered()) {
                    cctx.swap().removeOffheap(key);

                    valPtr = 0;
                }

                return;
            }

            if (val == null && cctx.offheapTiered() && valPtr != 0) {
                if (log.isDebugEnabled())
                    log.debug("Value did not change, skip write swap entry: " + this);

                if (cctx.swap().offheapEvictionEnabled())
                    cctx.swap().enableOffheapEviction(key());

                return;
            }

            IgniteUuid valClsLdrId = null;

            if (val != null) {
                valClsLdrId = cctx.deploy().getClassLoaderId(
                    val.value(cctx.cacheObjectContext(), false).getClass().getClassLoader());
            }

            IgniteBiTuple<ByteBuffer, Byte> valBytes = valueBytes0();

            cctx.swap().write(key(),
                valBytes.get1(),
                valBytes.get2(),
                ver,
                ttlExtras(),
                expireTime,
                cctx.deploy().getClassLoaderId(U.detectObjectClassLoader(key.value(cctx.cacheObjectContext(), false))),
                valClsLdrId);

            if (log.isDebugEnabled())
                log.debug("Wrote swap entry: " + this);
        }
    }

    /**
     * @return Value bytes and flag indicating whether value is byte array.
     */
    protected IgniteBiTuple<ByteBuffer, Byte> valueBytes0() {
        assert Thread.holdsLock(this);

        if (valPtr != 0) {
            assert isOffHeapValuesOnly() || cctx.offheapTiered();

            IgniteBiTuple<byte[], Byte> t = cctx.unsafeMemory().get(valPtr);

            return F.t(ByteBuffer.wrap(t.get1()), t.get2());
        }
        else {
            assert val != null;

            try {
                ByteBuffer bytes = val.valueBytes(cctx.cacheObjectContext());

                return new IgniteBiTuple<>(bytes, val.type());
            }
            catch (IgniteCheckedException e) {
                throw new IgniteException(e);
            }
        }
    }

    /**
     * @throws IgniteCheckedException If failed.
     */
    protected final void releaseSwap() throws IgniteCheckedException {
        if (cctx.isSwapOrOffheapEnabled()) {
            synchronized (this){
                cctx.swap().remove(key());
            }

            if (log.isDebugEnabled())
                log.debug("Removed swap entry [entry=" + this + ']');
        }
    }

    /**
     * @param tx Transaction.
     * @param key Key.
     * @param reload flag.
     * @param subjId Subject ID.
     * @param taskName Task name.
     * @return Read value.
     * @throws IgniteCheckedException If failed.
     */
    @SuppressWarnings({"RedundantTypeArguments"})
    @Nullable protected Object readThrough(@Nullable IgniteInternalTx tx, KeyCacheObject key, boolean reload, UUID subjId,
        String taskName) throws IgniteCheckedException {
        return cctx.store().load(tx, key);
    }

    /** {@inheritDoc} */
    @Nullable @Override public final CacheObject innerGet(@Nullable IgniteInternalTx tx,
        boolean readSwap,
        boolean readThrough,
        boolean failFast,
        boolean unmarshal,
        boolean updateMetrics,
        boolean evt,
        boolean tmp,
        UUID subjId,
        Object transformClo,
        String taskName,
        @Nullable IgniteCacheExpiryPolicy expirePlc)
        throws IgniteCheckedException, GridCacheEntryRemovedException {
        return innerGet0(tx,
            readSwap,
            readThrough,
            evt,
            unmarshal,
            updateMetrics,
            tmp,
            subjId,
            transformClo,
            taskName,
            expirePlc);
    }

    /** {@inheritDoc} */
    @SuppressWarnings({"unchecked", "RedundantTypeArguments", "TooBroadScope"})
    private CacheObject innerGet0(IgniteInternalTx tx,
        boolean readSwap,
        boolean readThrough,
        boolean evt,
        boolean unmarshal,
        boolean updateMetrics,
        boolean tmp,
        UUID subjId,
        Object transformClo,
        String taskName,
        @Nullable IgniteCacheExpiryPolicy expiryPlc)
        throws IgniteCheckedException, GridCacheEntryRemovedException {
        // Disable read-through if there is no store.
        if (readThrough && !cctx.readThrough())
            readThrough = false;

        GridCacheMvccCandidate owner;

        CacheObject old;
        CacheObject ret = null;

        GridCacheVersion startVer;

        boolean expired = false;

        CacheObject expiredVal = null;

        boolean hasOldBytes;

        synchronized (this) {
            checkObsolete();

            // Cache version for optimistic check.
            startVer = ver;

            GridCacheMvcc mvcc = mvccExtras();

            owner = mvcc == null ? null : mvcc.anyOwner();

            double delta;

            long expireTime = expireTimeExtras();

            if (expireTime > 0) {
                delta = expireTime - U.currentTimeMillis();

                if (log.isDebugEnabled())
                    log.debug("Checked expiration time for entry [timeLeft=" + delta + ", entry=" + this + ']');

                if (delta <= 0)
                    expired = true;
            }

            CacheObject val = this.val;

            hasOldBytes = valPtr != 0;

            if ((unmarshal || isOffHeapValuesOnly()) && !expired && val == null && hasOldBytes)
                val = rawGetOrUnmarshalUnlocked(tmp);

            boolean valid = valid(tx != null ? tx.topologyVersion() : cctx.affinity().affinityTopologyVersion());

            // Attempt to load from swap.
            if (val == null && !hasOldBytes && readSwap) {
                // Only promote when loading initial state.
                if (isNew() || !valid) {
                    // If this entry is already expired (expiration time was too low),
                    // we simply remove from swap and clear index.
                    if (expired) {
                        releaseSwap();

                        // Previous value is guaranteed to be null
                        clearIndex(null);
                    }
                    else {
                        // Read and remove swap entry.
                        if (tmp) {
                            unswap(false);

                            val = rawGetOrUnmarshalUnlocked(true);
                        }
                        else
                            val = unswap();

                        // Recalculate expiration after swap read.
                        if (expireTime > 0) {
                            delta = expireTime - U.currentTimeMillis();

                            if (log.isDebugEnabled())
                                log.debug("Checked expiration time for entry [timeLeft=" + delta +
                                    ", entry=" + this + ']');

                            if (delta <= 0)
                                expired = true;
                        }
                    }
                }
            }

            old = expired || !valid ? null : val;

            if (expired) {
                expiredVal = val;

                value(null);
            }

            if (old == null && !hasOldBytes) {
                if (updateMetrics && cctx.cache().configuration().isStatisticsEnabled())
                    cctx.cache().metrics0().onRead(false);
            }
            else {
                if (updateMetrics && cctx.cache().configuration().isStatisticsEnabled())
                    cctx.cache().metrics0().onRead(true);

                // Set retVal here for event notification.
                ret = old;
            }

            if (evt && expired) {
                if (cctx.events().isRecordable(EVT_CACHE_OBJECT_EXPIRED)) {
                    cctx.events().addEvent(partition(),
                        key,
                        tx,
                        owner,
                        EVT_CACHE_OBJECT_EXPIRED,
                        null,
                        false,
                        expiredVal,
                        expiredVal != null || hasOldBytes,
                        subjId,
                        null,
                        taskName);
                }

                cctx.continuousQueries().onEntryExpired(this, key, expiredVal);

                // No more notifications.
                evt = false;
            }

            if (evt && !expired && cctx.events().isRecordable(EVT_CACHE_OBJECT_READ)) {
                cctx.events().addEvent(partition(), key, tx, owner, EVT_CACHE_OBJECT_READ, ret, ret != null, old,
                    hasOldBytes || old != null, subjId,
                    transformClo != null ? transformClo.getClass().getName() : null, taskName);

                // No more notifications.
                evt = false;
            }

            if (ret != null && expiryPlc != null)
                updateTtl(expiryPlc);
        }

        if (ret != null)
            // If return value is consistent, then done.
            return ret;

        boolean loadedFromStore = false;

        if (ret == null && readThrough) {
            IgniteInternalTx tx0 = null;

            if (tx != null && tx.local()) {
                if (cctx.isReplicated() || cctx.isColocated() || tx.near())
                    tx0 = tx;
                else if (tx.dht()) {
                    GridCacheVersion ver = tx.nearXidVersion();

                    tx0 = cctx.dht().near().context().tm().tx(ver);
                }
            }

            Object storeVal = readThrough(tx0, key, false, subjId, taskName);

            ret = cctx.toCacheObject(storeVal);

            loadedFromStore = true;
        }

        synchronized (this) {
            long ttl = ttlExtras();

            // If version matched, set value.
            if (startVer.equals(ver)) {
                if (ret != null) {
                    // Detach value before index update.
                    ret = cctx.kernalContext().cacheObjects().prepareForCache(ret, cctx);

                    GridCacheVersion nextVer = nextVersion();

                    CacheObject prevVal = rawGetOrUnmarshalUnlocked(false);

                    long expTime = CU.toExpireTime(ttl);

                    if (loadedFromStore)
                        // Update indexes before actual write to entry.
                        updateIndex(ret, expTime, nextVer, prevVal);

                    boolean hadValPtr = valPtr != 0;

                    // Don't change version for read-through.
                    update(ret, expTime, ttl, nextVer);

                    if (hadValPtr && cctx.offheapTiered())
                        cctx.swap().removeOffheap(key);

                    if (cctx.deferredDelete() && deletedUnlocked() && !isInternal() && !detached())
                        deletedUnlocked(false);
                }

                if (evt && cctx.events().isRecordable(EVT_CACHE_OBJECT_READ))
                    cctx.events().addEvent(partition(), key, tx, owner, EVT_CACHE_OBJECT_READ, ret, ret != null,
                        old, hasOldBytes, subjId, transformClo != null ? transformClo.getClass().getName() : null,
                        taskName);
            }
        }

        return ret;
    }

    /** {@inheritDoc} */
    @SuppressWarnings({"unchecked", "TooBroadScope"})
    @Nullable @Override public final CacheObject innerReload()
        throws IgniteCheckedException, GridCacheEntryRemovedException {
        CU.checkStore(cctx);

        GridCacheVersion startVer;

        boolean wasNew;

        synchronized (this) {
            checkObsolete();

            // Cache version for optimistic check.
            startVer = ver;

            wasNew = isNew();
        }

        String taskName = cctx.kernalContext().job().currentTaskName();

        // Check before load.
        CacheObject ret = cctx.toCacheObject(readThrough(null, key, true, cctx.localNodeId(), taskName));

        boolean touch = false;

        try {
            synchronized (this) {
                long ttl = ttlExtras();

                // Generate new version.
                GridCacheVersion nextVer = cctx.versions().nextForLoad(ver);

                // If entry was loaded during read step.
                if (wasNew && !isNew())
                    // Map size was updated on entry creation.
                    return ret;

                // If version matched, set value.
                if (startVer.equals(ver)) {
                    releaseSwap();

                    CacheObject old = rawGetOrUnmarshalUnlocked(false);

                    long expTime = CU.toExpireTime(ttl);

                    // Detach value before index update.
                    ret = cctx.kernalContext().cacheObjects().prepareForCache(ret, cctx);

                    // Update indexes.
                    if (ret != null) {
                        updateIndex(ret, expTime, nextVer, old);

                        if (cctx.deferredDelete() && !isInternal() && !detached() && deletedUnlocked())
                            deletedUnlocked(false);
                    }
                    else {
                        clearIndex(old);

                        if (cctx.deferredDelete() && !isInternal() && !detached() && !deletedUnlocked())
                            deletedUnlocked(true);
                    }

                    update(ret, expTime, ttl, nextVer);

                    touch = true;

                    // If value was set - return, otherwise try again.
                    return ret;
                }
            }

            touch = true;

            return ret;
        }
        finally {
            if (touch)
                cctx.evicts().touch(this, cctx.affinity().affinityTopologyVersion());
        }
    }

    /**
     * @param nodeId Node ID.
     */
    protected void recordNodeId(UUID nodeId, AffinityTopologyVersion topVer) {
        // No-op.
    }

    /** {@inheritDoc} */
    @Override public final GridCacheUpdateTxResult innerSet(
        @Nullable IgniteInternalTx tx,
        UUID evtNodeId,
        UUID affNodeId,
        CacheObject val,
        boolean writeThrough,
        boolean retval,
        long ttl,
        boolean evt,
        boolean metrics,
        AffinityTopologyVersion topVer,
        CacheEntryPredicate[] filter,
        GridDrType drType,
        long drExpireTime,
        @Nullable GridCacheVersion explicitVer,
        @Nullable UUID subjId,
        String taskName
    ) throws IgniteCheckedException, GridCacheEntryRemovedException {
        CacheObject old;

        boolean valid = valid(tx != null ? tx.topologyVersion() : topVer);

        // Lock should be held by now.
        if (!cctx.isAll(this, filter))
            return new GridCacheUpdateTxResult(false, null);

        final GridCacheVersion newVer;

        boolean intercept = cctx.config().getInterceptor() != null;

        Object key0 = null;
        Object val0 = null;

        synchronized (this) {
            checkObsolete();

            if (cctx.kernalContext().config().isCacheSanityCheckEnabled()) {
                if (tx != null && tx.groupLock())
                    groupLockSanityCheck(tx);
                else
                    assert tx == null || (!tx.local() && tx.onePhaseCommit()) || tx.ownsLock(this) :
                        "Transaction does not own lock for update [entry=" + this + ", tx=" + tx + ']';
            }

            // Load and remove from swap if it is new.
            boolean startVer = isStartVersion();

            if (startVer)
                unswap(retval);

            newVer = explicitVer != null ? explicitVer : tx == null ?
                nextVersion() : tx.writeVersion();

            assert newVer != null : "Failed to get write version for tx: " + tx;

            old = (retval || intercept) ? rawGetOrUnmarshalUnlocked(!retval) : this.val;

            if (intercept) {
                val0 = CU.value(val, cctx, false);

                CacheLazyEntry e = new CacheLazyEntry(cctx, key, old);

                Object interceptorVal = cctx.config().getInterceptor().onBeforePut(new CacheLazyEntry(cctx, key, old),
                    val0);

                key0 = e.key();

                if (interceptorVal == null)
                    return new GridCacheUpdateTxResult(false, (CacheObject)cctx.unwrapTemporary(old));
                else if (interceptorVal != val0)
                    val0 = cctx.unwrapTemporary(interceptorVal);

                    val = cctx.toCacheObject(val0);
            }

            // Determine new ttl and expire time.
            long expireTime;

            if (drExpireTime >= 0) {
                assert ttl >= 0 : ttl;

                expireTime = drExpireTime;
            }
            else {
                if (ttl == -1L) {
                    ttl = ttlExtras();
                    expireTime = expireTimeExtras();
                }
                else
                    expireTime = CU.toExpireTime(ttl);
            }

            assert ttl >= 0 : ttl;
            assert expireTime >= 0 : expireTime;

            // Detach value before index update.
            val = cctx.kernalContext().cacheObjects().prepareForCache(val, cctx);

            // Update index inside synchronization since it can be updated
            // in load methods without actually holding entry lock.
            if (val != null) {
                updateIndex(val, expireTime, newVer, old);

                if (cctx.deferredDelete() && deletedUnlocked() && !isInternal() && !detached())
                    deletedUnlocked(false);
            }

            update(val, expireTime, ttl, newVer);

            drReplicate(drType, val, newVer);

            recordNodeId(affNodeId, topVer);

            if (metrics && cctx.cache().configuration().isStatisticsEnabled())
                cctx.cache().metrics0().onWrite();

            if (evt && newVer != null && cctx.events().isRecordable(EVT_CACHE_OBJECT_PUT)) {
                CacheObject evtOld = cctx.unwrapTemporary(old);

                cctx.events().addEvent(partition(),
                    key,
                    evtNodeId,
                    tx == null ? null : tx.xid(),
                    newVer,
                    EVT_CACHE_OBJECT_PUT,
                    val,
                    val != null,
                    evtOld,
                    evtOld != null || hasValueUnlocked(),
                    subjId, null, taskName);
            }

            if (cctx.isLocal() || cctx.isReplicated() || (tx != null && tx.local() && !isNear()))
                cctx.continuousQueries().onEntryUpdated(this, key, val, old, false);

            cctx.dataStructures().onEntryUpdated(key, false);
        }

        if (log.isDebugEnabled())
            log.debug("Updated cache entry [val=" + val + ", old=" + old + ", entry=" + this + ']');

        // Persist outside of synchronization. The correctness of the
        // value will be handled by current transaction.
        if (writeThrough)
            cctx.store().put(tx, keyValue(false), CU.value(val, cctx, false), newVer);

        if (intercept)
            cctx.config().getInterceptor().onAfterPut(new CacheLazyEntry(cctx, key, key0, val, val0));

        return valid ? new GridCacheUpdateTxResult(true, retval ? old : null) :
            new GridCacheUpdateTxResult(false, null);
    }

    /**
     * @param cpy Copy flag.
     * @return Key value.
     */
    protected Object keyValue(boolean cpy) {
        return key.value(cctx.cacheObjectContext(), cpy);
    }

    /** {@inheritDoc} */
    @Override public final GridCacheUpdateTxResult innerRemove(
        @Nullable IgniteInternalTx tx,
        UUID evtNodeId,
        UUID affNodeId,
        boolean writeThrough,
        boolean retval,
        boolean evt,
        boolean metrics,
        AffinityTopologyVersion topVer,
        CacheEntryPredicate[] filter,
        GridDrType drType,
        @Nullable GridCacheVersion explicitVer,
        @Nullable UUID subjId,
        String taskName
    ) throws IgniteCheckedException, GridCacheEntryRemovedException {
        assert cctx.transactional();

        CacheObject old;

        GridCacheVersion newVer;

        boolean valid = valid(tx != null ? tx.topologyVersion() : topVer);

        // Lock should be held by now.
        if (!cctx.isAll(this, filter))
            return new GridCacheUpdateTxResult(false, null);

        GridCacheVersion obsoleteVer = null;

        boolean intercept = cctx.config().getInterceptor() != null;

        IgniteBiTuple<Boolean, Object> interceptRes = null;

        Cache.Entry entry0 = null;

        synchronized (this) {
            checkObsolete();

            if (tx != null && tx.groupLock() && cctx.kernalContext().config().isCacheSanityCheckEnabled())
                groupLockSanityCheck(tx);
            else
                assert tx == null || (!tx.local() && tx.onePhaseCommit()) || tx.ownsLock(this) :
                    "Transaction does not own lock for remove[entry=" + this + ", tx=" + tx + ']';

            boolean startVer = isStartVersion();

            if (startVer) {
                // Release swap.
                releaseSwap();
            }

            newVer = explicitVer != null ? explicitVer : tx == null ? nextVersion() : tx.writeVersion();

            old = (retval || intercept) ? rawGetOrUnmarshalUnlocked(!retval) : val;

            if (intercept) {
                entry0 = new CacheLazyEntry(cctx, key, old);

                interceptRes = cctx.config().getInterceptor().onBeforeRemove(entry0);

                if (cctx.cancelRemove(interceptRes)) {
                    CacheObject ret = cctx.toCacheObject(cctx.unwrapTemporary(interceptRes.get2()));

                    return new GridCacheUpdateTxResult(false, ret);
                }
            }

            if (old == null)
                old = saveValueForIndexUnlocked();

            // Clear indexes inside of synchronization since indexes
            // can be updated without actually holding entry lock.
            clearIndex(old);

            boolean hadValPtr = valPtr != 0;

            update(null, 0, 0, newVer);

            if (cctx.offheapTiered() && hadValPtr) {
                boolean rmv = cctx.swap().removeOffheap(key);

                assert rmv;
            }

            if (cctx.deferredDelete() && !detached() && !isInternal()) {
                if (!deletedUnlocked()) {
                    deletedUnlocked(true);

                    if (tx != null) {
                        GridCacheMvcc mvcc = mvccExtras();

                        if (mvcc == null || mvcc.isEmpty(tx.xidVersion()))
                            clearReaders();
                        else
                            clearReader(tx.originatingNodeId());
                    }
                }
            }

            drReplicate(drType, null, newVer);

            if (metrics && cctx.cache().configuration().isStatisticsEnabled())
                cctx.cache().metrics0().onRemove();

            if (tx == null)
                obsoleteVer = newVer;
            else {
                // Only delete entry if the lock is not explicit.
                if (tx.groupLock() || lockedBy(tx.xidVersion()))
                    obsoleteVer = tx.xidVersion();
                else if (log.isDebugEnabled())
                    log.debug("Obsolete version was not set because lock was explicit: " + this);
            }

            if (evt && newVer != null && cctx.events().isRecordable(EVT_CACHE_OBJECT_REMOVED)) {
                CacheObject evtOld = cctx.unwrapTemporary(old);

                cctx.events().addEvent(partition(),
                    key,
                    evtNodeId,
                    tx == null ? null : tx.xid(), newVer,
                    EVT_CACHE_OBJECT_REMOVED,
                    null,
                    false,
                    evtOld,
                    evtOld != null || hasValueUnlocked(),
                    subjId,
                    null,
                    taskName);
            }

            if (cctx.isLocal() || cctx.isReplicated() || (tx != null && tx.local() && !isNear()))
                cctx.continuousQueries().onEntryUpdated(this, key, null, old, false);

            cctx.dataStructures().onEntryUpdated(key, true);
        }

        // Persist outside of synchronization. The correctness of the
        // value will be handled by current transaction.
        if (writeThrough)
            cctx.store().remove(tx, keyValue(false));

        if (!cctx.deferredDelete()) {
            boolean marked = false;

            synchronized (this) {
                // If entry is still removed.
                if (newVer == ver) {
                    if (obsoleteVer == null || !(marked = markObsolete0(obsoleteVer, true))) {
                        if (log.isDebugEnabled())
                            log.debug("Entry could not be marked obsolete (it is still used): " + this);
                    }
                    else {
                        recordNodeId(affNodeId, topVer);

                        // If entry was not marked obsolete, then removed lock
                        // will be registered whenever removeLock is called.
                        cctx.mvcc().addRemoved(cctx, obsoleteVer);

                        if (log.isDebugEnabled())
                            log.debug("Entry was marked obsolete: " + this);
                    }
                }
            }

            if (marked)
                onMarkedObsolete();
        }

        if (intercept)
            cctx.config().getInterceptor().onAfterRemove(entry0);

        if (valid) {
            CacheObject ret;

            if (interceptRes != null)
                ret = cctx.toCacheObject(cctx.unwrapTemporary(interceptRes.get2()));
            else
                ret = old;

            return new GridCacheUpdateTxResult(true, ret);
        }
        else
            return new GridCacheUpdateTxResult(false, null);
    }

    /** {@inheritDoc} */
    @SuppressWarnings("unchecked")
    @Override public GridTuple3<Boolean, Object, EntryProcessorResult<Object>> innerUpdateLocal(
        GridCacheVersion ver,
        GridCacheOperation op,
        @Nullable Object writeObj,
        @Nullable Object[] invokeArgs,
        boolean writeThrough,
        boolean readThrough,
        boolean retval,
        @Nullable ExpiryPolicy expiryPlc,
        boolean evt,
        boolean metrics,
        @Nullable CacheEntryPredicate[] filter,
        boolean intercept,
        @Nullable UUID subjId,
        String taskName
    ) throws IgniteCheckedException, GridCacheEntryRemovedException {
        assert cctx.isLocal() && cctx.atomic();

        CacheObject old;

        boolean res = true;

        IgniteBiTuple<Boolean, ?> interceptorRes = null;

        EntryProcessorResult<Object> invokeRes = null;

        synchronized (this) {
            boolean needVal = retval || intercept || op == GridCacheOperation.TRANSFORM || !F.isEmpty(filter);

            checkObsolete();

            // Load and remove from swap if it is new.
            if (isNew())
                unswap(retval);

            // Possibly get old value form store.
            old = needVal ? rawGetOrUnmarshalUnlocked(!retval) : val;

            boolean readFromStore = false;

            Object old0 = null;

            if (readThrough && needVal && old == null &&
                (cctx.readThrough() && (op == GridCacheOperation.TRANSFORM || cctx.loadPreviousValue()))) {
                    old0 = readThrough(null, key, false, subjId, taskName);

                old = cctx.toCacheObject(old0);

                long ttl = CU.TTL_ETERNAL;
                long expireTime = CU.EXPIRE_TIME_ETERNAL;

                if (expiryPlc != null && old != null) {
                    ttl = CU.toTtl(expiryPlc.getExpiryForCreation());

                    if (ttl == CU.TTL_ZERO) {
                        ttl = CU.TTL_MINIMUM;
                        expireTime = CU.expireTimeInPast();
                    }
                    else if (ttl == CU.TTL_NOT_CHANGED)
                        ttl = CU.TTL_ETERNAL;
                    else
                        expireTime = CU.toExpireTime(ttl);
                }

                // Detach value before index update.
                old = cctx.kernalContext().cacheObjects().prepareForCache(old, cctx);

                if (old != null)
                    updateIndex(old, expireTime, ver, null);
                else
                    clearIndex(null);

                update(old, expireTime, ttl, ver);
            }

            // Apply metrics.
            if (metrics && cctx.cache().configuration().isStatisticsEnabled() && needVal) {
                // PutIfAbsent methods mustn't update hit/miss statistics
                if (op != GridCacheOperation.UPDATE || F.isEmpty(filter) || !cctx.putIfAbsentFilter(filter))
                    cctx.cache().metrics0().onRead(old != null);
            }

            // Check filter inside of synchronization.
            if (!F.isEmpty(filter)) {
                boolean pass = cctx.isAllLocked(this, filter);

                if (!pass) {
                    if (expiryPlc != null && !readFromStore && !cctx.putIfAbsentFilter(filter) && hasValueUnlocked())
                        updateTtl(expiryPlc);

                    return new T3<>(false, retval ? CU.value(old, cctx, false) : null, null);
                }
            }

            String transformCloClsName = null;

            CacheObject updated;

            Object key0 = null;
            Object updated0 = null;

            // Calculate new value.
            if (op == GridCacheOperation.TRANSFORM) {
                transformCloClsName = writeObj.getClass().getName();

                EntryProcessor<Object, Object, ?> entryProcessor = (EntryProcessor<Object, Object, ?>)writeObj;

                assert entryProcessor != null;

                CacheInvokeEntry<Object, Object> entry = new CacheInvokeEntry<>(cctx, key, old);

                try {
                    Object computed = entryProcessor.process(entry, invokeArgs);

                    if (entry.modified()) {
                        updated0 = cctx.unwrapTemporary(entry.getValue());

                        updated = cctx.toCacheObject(updated0);
                    }
                    else
                        updated = old;

                    key0 = entry.key();

                    invokeRes = computed != null ? CacheInvokeResult.fromResult(cctx.unwrapTemporary(computed)) : null;
                }
                catch (Exception e) {
                    updated = old;

                    invokeRes = CacheInvokeResult.fromError(e);
                }

                if (!entry.modified()) {
                    if (expiryPlc != null && !readFromStore && hasValueUnlocked())
                        updateTtl(expiryPlc);

                    return new GridTuple3<>(false, null, invokeRes);
                }
            }
            else
                updated = (CacheObject)writeObj;

            op = updated == null ? GridCacheOperation.DELETE : GridCacheOperation.UPDATE;

            if (intercept) {
                CacheLazyEntry e;

                if (op == GridCacheOperation.UPDATE) {
                    updated0 = value(updated0, updated, false);

                    e = new CacheLazyEntry(cctx, key, key0, old, old0);

                    Object interceptorVal = cctx.config().getInterceptor().onBeforePut(e, updated0);

                    if (interceptorVal == null)
                        return new GridTuple3<>(false, cctx.unwrapTemporary(value(old0, old, false)), invokeRes);
                    else {
                        updated0 = cctx.unwrapTemporary(interceptorVal);

                        updated = cctx.toCacheObject(updated0);
                    }
                }
                else {
                    e = new CacheLazyEntry(cctx, key, key0, old, old0);

                    interceptorRes = cctx.config().getInterceptor().onBeforeRemove(e);

                    if (cctx.cancelRemove(interceptorRes))
                        return new GridTuple3<>(false, cctx.unwrapTemporary(interceptorRes.get2()), invokeRes);
                }

                key0 = e.key();
                old0 = e.value();
            }

            boolean hadVal = hasValueUnlocked();

            long ttl = CU.TTL_ETERNAL;
            long expireTime = CU.EXPIRE_TIME_ETERNAL;

            if (op == GridCacheOperation.UPDATE) {
                if (expiryPlc != null) {
                    ttl = CU.toTtl(hadVal ? expiryPlc.getExpiryForUpdate() : expiryPlc.getExpiryForCreation());

                    if (ttl == CU.TTL_NOT_CHANGED) {
                        ttl = ttlExtras();
                        expireTime = expireTimeExtras();
                    }
                    else if (ttl != CU.TTL_ZERO)
                        expireTime = CU.toExpireTime(ttl);
                }
                else {
                    ttl = ttlExtras();
                    expireTime = expireTimeExtras();
                }
            }

            if (ttl == CU.TTL_ZERO)
                op = GridCacheOperation.DELETE;

            // Try write-through.
            if (op == GridCacheOperation.UPDATE) {
                // Detach value before index update.
                updated = cctx.kernalContext().cacheObjects().prepareForCache(updated, cctx);

                if (writeThrough)
                    // Must persist inside synchronization in non-tx mode.
                    cctx.store().put(null, keyValue(false), CU.value(updated, cctx, false), ver);

                // Update index inside synchronization since it can be updated
                // in load methods without actually holding entry lock.
                updateIndex(updated, expireTime, ver, old);

                assert ttl != CU.TTL_ZERO;

                update(updated, expireTime, ttl, ver);

                if (evt) {
                    CacheObject evtOld = null;

                    if (transformCloClsName != null && cctx.events().isRecordable(EVT_CACHE_OBJECT_READ)) {
                        evtOld = cctx.unwrapTemporary(old);

                        cctx.events().addEvent(partition(), key, cctx.localNodeId(), null,
                            (GridCacheVersion)null, EVT_CACHE_OBJECT_READ, evtOld, evtOld != null || hadVal, evtOld,
                            evtOld != null || hadVal, subjId, transformCloClsName, taskName);
                    }

                    if (cctx.events().isRecordable(EVT_CACHE_OBJECT_PUT)) {
                        if (evtOld == null)
                            evtOld = cctx.unwrapTemporary(old);

                        cctx.events().addEvent(partition(), key, cctx.localNodeId(), null,
                            (GridCacheVersion)null, EVT_CACHE_OBJECT_PUT, updated, updated != null, evtOld,
                            evtOld != null || hadVal, subjId, null, taskName);
                    }
                }
            }
            else {
                if (writeThrough)
                    // Must persist inside synchronization in non-tx mode.
                    cctx.store().remove(null, keyValue(false));

                boolean hasValPtr = valPtr != 0;

                // Update index inside synchronization since it can be updated
                // in load methods without actually holding entry lock.
                clearIndex(old);

                update(null, CU.TTL_ETERNAL, CU.EXPIRE_TIME_ETERNAL, ver);

                if (cctx.offheapTiered() && hasValPtr) {
                    boolean rmv = cctx.swap().removeOffheap(key);

                    assert rmv;
                }

                if (evt) {
                    CacheObject evtOld = null;

                    if (transformCloClsName != null && cctx.events().isRecordable(EVT_CACHE_OBJECT_READ))
                        cctx.events().addEvent(partition(), key, cctx.localNodeId(), null,
                            (GridCacheVersion)null, EVT_CACHE_OBJECT_READ, evtOld, evtOld != null || hadVal, evtOld,
                            evtOld != null || hadVal, subjId, transformCloClsName, taskName);

                    if (cctx.events().isRecordable(EVT_CACHE_OBJECT_REMOVED)) {
                        if (evtOld == null)
                            evtOld = cctx.unwrapTemporary(old);

                        cctx.events().addEvent(partition(), key, cctx.localNodeId(), null, (GridCacheVersion) null,
                            EVT_CACHE_OBJECT_REMOVED, null, false, evtOld, evtOld != null || hadVal, subjId, null,
                            taskName);
                    }
                }

                res = hadVal;
            }

            if (res)
                updateMetrics(op, metrics);

            cctx.continuousQueries().onEntryUpdated(this, key, val, old, false);

            cctx.dataStructures().onEntryUpdated(key, op == GridCacheOperation.DELETE);

            if (intercept) {
                if (op == GridCacheOperation.UPDATE)
                    cctx.config().getInterceptor().onAfterPut(new CacheLazyEntry(cctx, key, key0, updated, updated0));
                else
                    cctx.config().getInterceptor().onAfterRemove(new CacheLazyEntry(cctx, key, key0, old, old0));
            }
        }

        return new GridTuple3<>(res,
            cctx.unwrapTemporary(interceptorRes != null ? interceptorRes.get2() : CU.value(old, cctx, false)),
            invokeRes);
    }

    /** {@inheritDoc} */
    @SuppressWarnings("unchecked")
    @Override public GridCacheUpdateAtomicResult innerUpdate(
        GridCacheVersion newVer,
        UUID evtNodeId,
        UUID affNodeId,
        GridCacheOperation op,
        @Nullable Object writeObj,
        @Nullable Object[] invokeArgs,
        boolean writeThrough,
        boolean readThrough,
        boolean retval,
        @Nullable IgniteCacheExpiryPolicy expiryPlc,
        boolean evt,
        boolean metrics,
        boolean primary,
        boolean verCheck,
        AffinityTopologyVersion topVer,
        @Nullable CacheEntryPredicate[] filter,
        GridDrType drType,
        long explicitTtl,
        long explicitExpireTime,
        @Nullable GridCacheVersion conflictVer,
        boolean conflictResolve,
        boolean intercept,
        @Nullable UUID subjId,
        String taskName
    ) throws IgniteCheckedException, GridCacheEntryRemovedException, GridClosureException {
        assert cctx.atomic();

        boolean res = true;

        CacheObject oldVal;
        CacheObject updated;

        GridCacheVersion enqueueVer = null;

        GridCacheVersionConflictContext<?, ?> conflictCtx = null;

        IgniteBiTuple<Object, Exception> invokeRes = null;

        // System TTL/ET which may have special values.
        long newSysTtl;
        long newSysExpireTime;

        // TTL/ET which will be passed to entry on update.
        long newTtl;
        long newExpireTime;

        Object key0 = null;
        Object updated0 = null;

        synchronized (this) {
            boolean needVal = intercept || retval || op == GridCacheOperation.TRANSFORM || !F.isEmptyOrNulls(filter);

            checkObsolete();

            // Load and remove from swap if it is new.
            if (isNew())
                unswap(retval);

            Object transformClo = null;

            // Request-level conflict resolution is needed, i.e. we do not know who will win in advance.
            if (conflictResolve) {
                GridCacheVersion oldConflictVer = version().conflictVersion();

                // Cache is conflict-enabled.
                if (cctx.conflictNeedResolve()) {
                    // Get new value, optionally unmarshalling and/or transforming it.
                    Object writeObj0;

                    if (op == GridCacheOperation.TRANSFORM) {
                        transformClo = writeObj;

                        EntryProcessor<Object, Object, ?> entryProcessor = (EntryProcessor<Object, Object, ?>)writeObj;

                        oldVal = rawGetOrUnmarshalUnlocked(true);

                        CacheInvokeEntry<Object, Object> entry = new CacheInvokeEntry(cctx, key, oldVal);

                        try {
                            Object computed = entryProcessor.process(entry, invokeArgs);

                            if (entry.modified()) {
                                writeObj0 = cctx.unwrapTemporary(entry.getValue());
                                writeObj = cctx.toCacheObject(writeObj0);
                            }
                            else {
                                writeObj = oldVal;
                                writeObj0 = CU.value(oldVal, cctx, false);
                            }

                            key0 = entry.key();

                            if (computed != null)
                                invokeRes = new IgniteBiTuple(cctx.unwrapTemporary(computed), null);
                        }
                        catch (Exception e) {
                            invokeRes = new IgniteBiTuple(null, e);

                            writeObj = oldVal;
                            writeObj0 = CU.value(oldVal, cctx, false);
                        }
                    }
                    else
                        writeObj0 = CU.value((CacheObject)writeObj, cctx, false);

                    GridTuple3<Long, Long, Boolean> expiration = ttlAndExpireTime(expiryPlc,
                        explicitTtl,
                        explicitExpireTime);

                    // Prepare old and new entries for conflict resolution.
                    GridCacheVersionedEntryEx oldEntry = versionedEntry();
                    GridCacheVersionedEntryEx newEntry = new GridCachePlainVersionedEntry<>(
                        oldEntry.key(),
                        writeObj0,
                        expiration.get1(),
                        expiration.get2(),
                        conflictVer != null ? conflictVer : newVer);

                    // Resolve conflict.
                    conflictCtx = cctx.conflictResolve(oldEntry, newEntry, verCheck);

                    assert conflictCtx != null;

                    boolean ignoreTime = cctx.config().getAtomicWriteOrderMode() == CacheAtomicWriteOrderMode.PRIMARY;

                    // Use old value?
                    if (conflictCtx.isUseOld()) {
                        GridCacheVersion newConflictVer = conflictVer != null ? conflictVer : newVer;

                        // Handle special case with atomic comparator.
                        if (!isNew() &&                                                                       // Not initial value,
                            verCheck &&                                                                       // and atomic version check,
                            oldConflictVer.dataCenterId() == newConflictVer.dataCenterId() &&                 // and data centers are equal,
                            ATOMIC_VER_COMPARATOR.compare(oldConflictVer, newConflictVer, ignoreTime) == 0 && // and both versions are equal,
                            cctx.writeThrough() &&                                                            // and store is enabled,
                            primary)                                                                          // and we are primary.
                        {
                            CacheObject val = rawGetOrUnmarshalUnlocked(false);

                            if (val == null) {
                                assert deletedUnlocked();

                                cctx.store().remove(null, keyValue(false));
                            }
                            else
                                cctx.store().put(null, keyValue(false), CU.value(val, cctx, false), ver);
                        }

                        return new GridCacheUpdateAtomicResult(false,
                            retval ? rawGetOrUnmarshalUnlocked(false) : null,
                            null,
                            invokeRes,
                            CU.TTL_ETERNAL,
                            CU.EXPIRE_TIME_ETERNAL,
                            null,
                            null,
                            false);
                    }
                    // Will update something.
                    else {
                        // Merge is a local update which override passed value bytes.
                        if (conflictCtx.isMerge()) {
                            writeObj = cctx.toCacheObject(conflictCtx.mergeValue());

                            conflictVer = null;
                        }
                        else
                            assert conflictCtx.isUseNew();

                        // Update value is known at this point, so update operation type.
                        op = writeObj != null ? GridCacheOperation.UPDATE : GridCacheOperation.DELETE;
                    }
                }
                else
                    // Nullify conflict version on this update, so that we will use regular version during next updates.
                    conflictVer = null;
            }

            boolean ignoreTime = cctx.config().getAtomicWriteOrderMode() == CacheAtomicWriteOrderMode.PRIMARY;

            // Perform version check only in case there was no explicit conflict resolution.
            if (conflictCtx == null) {
                if (verCheck) {
                    if (!isNew() && ATOMIC_VER_COMPARATOR.compare(ver, newVer, ignoreTime) >= 0) {
                        if (ATOMIC_VER_COMPARATOR.compare(ver, newVer, ignoreTime) == 0 && cctx.writeThrough() && primary) {
                            if (log.isDebugEnabled())
                                log.debug("Received entry update with same version as current (will update store) " +
                                    "[entry=" + this + ", newVer=" + newVer + ']');

                            CacheObject val = rawGetOrUnmarshalUnlocked(false);

                            if (val == null) {
                                assert deletedUnlocked();

                                cctx.store().remove(null, keyValue(false));
                            }
                            else
                                cctx.store().put(null, keyValue(false), CU.value(val, cctx, false), ver);
                        }
                        else {
                            if (log.isDebugEnabled())
                                log.debug("Received entry update with smaller version than current (will ignore) " +
                                    "[entry=" + this + ", newVer=" + newVer + ']');
                        }

                        return new GridCacheUpdateAtomicResult(false,
                            retval ? rawGetOrUnmarshalUnlocked(false) : null,
                            null,
                            invokeRes,
                            CU.TTL_ETERNAL,
                            CU.EXPIRE_TIME_ETERNAL,
                            null,
                            null,
                            false);
                    }
                }
                else
                    assert isNew() || ATOMIC_VER_COMPARATOR.compare(ver, newVer, ignoreTime) <= 0 :
                        "Invalid version for inner update [entry=" + this + ", newVer=" + newVer + ']';
            }

            // Prepare old value and value bytes.
            oldVal = needVal ? rawGetOrUnmarshalUnlocked(!retval) : val;

            // Possibly read value from store.
            boolean readFromStore = false;

            Object old0 = null;

            if (readThrough && needVal && oldVal == null && (cctx.readThrough() &&
                (op == GridCacheOperation.TRANSFORM || cctx.loadPreviousValue()))) {
                old0 = readThrough(null, key, false, subjId, taskName);

                oldVal = cctx.toCacheObject(old0);

                readFromStore = true;

                // Detach value before index update.
                oldVal = cctx.kernalContext().cacheObjects().prepareForCache(oldVal, cctx);

                // Calculate initial TTL and expire time.
                long initTtl;
                long initExpireTime;

                if (expiryPlc != null && oldVal != null) {
                    IgniteBiTuple<Long, Long> initTtlAndExpireTime = initialTtlAndExpireTime(expiryPlc);

                    initTtl = initTtlAndExpireTime.get1();
                    initExpireTime = initTtlAndExpireTime.get2();
                }
                else {
                    initTtl = CU.TTL_ETERNAL;
                    initExpireTime = CU.EXPIRE_TIME_ETERNAL;
                }

                if (oldVal != null)
                    updateIndex(oldVal, initExpireTime, ver, null);
                else
                    clearIndex(null);

                update(oldVal, initExpireTime, initTtl, ver);

                if (deletedUnlocked() && oldVal != null && !isInternal())
                    deletedUnlocked(false);
            }

            // Apply metrics.
            if (metrics && cctx.cache().configuration().isStatisticsEnabled() && needVal) {
                // PutIfAbsent methods mustn't update hit/miss statistics
                if (op != GridCacheOperation.UPDATE || F.isEmpty(filter) || !cctx.putIfAbsentFilter(filter))
                    cctx.cache().metrics0().onRead(oldVal != null);
            }

            // Check filter inside of synchronization.
            if (!F.isEmptyOrNulls(filter)) {
                boolean pass = cctx.isAllLocked(this, filter);

                if (!pass) {
                    if (expiryPlc != null && !readFromStore && hasValueUnlocked() && !cctx.putIfAbsentFilter(filter))
                        updateTtl(expiryPlc);

                    return new GridCacheUpdateAtomicResult(false,
                        retval ? oldVal : null,
                        null,
                        invokeRes,
                        CU.TTL_ETERNAL,
                        CU.EXPIRE_TIME_ETERNAL,
                        null,
                        null,
                        false);
                }
            }

            // Calculate new value in case we met transform.
            if (op == GridCacheOperation.TRANSFORM) {
                assert conflictCtx == null : "Cannot be TRANSFORM here if conflict resolution was performed earlier.";

                transformClo = writeObj;

                EntryProcessor<Object, Object, ?> entryProcessor = (EntryProcessor<Object, Object, ?>)writeObj;

                CacheInvokeEntry<Object, Object> entry = new CacheInvokeEntry(cctx, key, oldVal);

                try {
                    Object computed = entryProcessor.process(entry, invokeArgs);

                    if (entry.modified()) {
                        updated0 = cctx.unwrapTemporary(entry.getValue());
                        updated = cctx.toCacheObject(updated0);
                    }
                    else
                        updated = oldVal;

                    key0 = entry.key();

                    if (computed != null)
                        invokeRes = new IgniteBiTuple(cctx.unwrapTemporary(computed), null);
                }
                catch (Exception e) {
                    invokeRes = new IgniteBiTuple(null, e);

                    updated = oldVal;
                }

                if (!entry.modified()) {
                    if (expiryPlc != null && !readFromStore && hasValueUnlocked())
                        updateTtl(expiryPlc);

                    return new GridCacheUpdateAtomicResult(false,
                        retval ? oldVal : null,
                        null,
                        invokeRes,
                        CU.TTL_ETERNAL,
                        CU.EXPIRE_TIME_ETERNAL,
                        null,
                        null,
                        false);
                }
            }
            else
                updated = (CacheObject)writeObj;

            op = updated == null ? GridCacheOperation.DELETE : GridCacheOperation.UPDATE;

            assert op == GridCacheOperation.UPDATE || (op == GridCacheOperation.DELETE && updated == null);

            boolean hadVal = hasValueUnlocked();

            // Incorporate conflict version into new version if needed.
            if (conflictVer != null && conflictVer != newVer)
                newVer = new GridCacheVersionEx(newVer.topologyVersion(),
                    newVer.globalTime(),
                    newVer.order(),
                    newVer.nodeOrder(),
                    newVer.dataCenterId(),
                    conflictVer);

            if (op == GridCacheOperation.UPDATE) {
                // Conflict context is null if there were no explicit conflict resolution.
                if (conflictCtx == null) {
                    // Calculate TTL and expire time for local update.
                    if (explicitTtl != CU.TTL_NOT_CHANGED) {
                        // If conflict existed, expire time must be explicit.
                        assert conflictVer == null || explicitExpireTime != CU.EXPIRE_TIME_CALCULATE;

                        newSysTtl = newTtl = explicitTtl;
                        newSysExpireTime = explicitExpireTime;

                        newExpireTime = explicitExpireTime != CU.EXPIRE_TIME_CALCULATE ?
                            explicitExpireTime : CU.toExpireTime(explicitTtl);
                    }
                    else {
                        newSysTtl = expiryPlc == null ? CU.TTL_NOT_CHANGED :
                            hadVal ? expiryPlc.forUpdate() : expiryPlc.forCreate();

                        if (newSysTtl == CU.TTL_NOT_CHANGED) {
                            newSysExpireTime = CU.EXPIRE_TIME_CALCULATE;
                            newTtl = ttlExtras();
                            newExpireTime = expireTimeExtras();
                        }
                        else if (newSysTtl == CU.TTL_ZERO) {
                            op = GridCacheOperation.DELETE;

                            newSysTtl = CU.TTL_NOT_CHANGED;
                            newSysExpireTime = CU.EXPIRE_TIME_CALCULATE;

                            newTtl = CU.TTL_ETERNAL;
                            newExpireTime = CU.EXPIRE_TIME_ETERNAL;

                            updated = null;
                        }
                        else {
                            newSysExpireTime = CU.EXPIRE_TIME_CALCULATE;
                            newTtl = newSysTtl;
                            newExpireTime = CU.toExpireTime(newTtl);
                        }
                    }
                }
                else {
                    newSysTtl = newTtl = conflictCtx.ttl();
                    newSysExpireTime = newExpireTime = conflictCtx.expireTime();
                }
            }
            else {
                assert op == GridCacheOperation.DELETE;

                newSysTtl = CU.TTL_NOT_CHANGED;
                newSysExpireTime = CU.EXPIRE_TIME_CALCULATE;

                newTtl = CU.TTL_ETERNAL;
                newExpireTime = CU.EXPIRE_TIME_ETERNAL;
            }

            // TTL and expire time must be resolved at this point.
            assert newTtl != CU.TTL_NOT_CHANGED && newTtl != CU.TTL_ZERO && newTtl >= 0;
            assert newExpireTime != CU.EXPIRE_TIME_CALCULATE && newExpireTime >= 0;

            IgniteBiTuple<Boolean, Object> interceptRes = null;

            // Actual update.
            if (op == GridCacheOperation.UPDATE) {
                if (intercept) {
                    updated0 = value(updated0, updated, false);

                    Object interceptorVal = cctx.config().getInterceptor()
                        .onBeforePut(new CacheLazyEntry(cctx, key, key0, oldVal, old0), updated0);

                    if (interceptorVal == null)
                        return new GridCacheUpdateAtomicResult(false,
                            retval ? oldVal : null,
                            null,
                            invokeRes,
                            CU.TTL_ETERNAL,
                            CU.EXPIRE_TIME_ETERNAL,
                            null,
                            null,
                            false);
                    else if (interceptorVal != updated0) {
                        updated0 = cctx.unwrapTemporary(interceptorVal);

                        updated = cctx.toCacheObject(updated0);
                    }
                }

                // Try write-through.
                if (writeThrough)
                    // Must persist inside synchronization in non-tx mode.
                    cctx.store().put(null, keyValue(false), CU.value(updated, cctx, false), newVer);

                if (!hadVal) {
                    boolean new0 = isNew();

                    assert deletedUnlocked() || new0 || isInternal(): "Invalid entry [entry=" + this + ", locNodeId=" +
                        cctx.localNodeId() + ']';

                    if (!new0 && !isInternal())
                        deletedUnlocked(false);
                }
                else {
                    assert !deletedUnlocked() : "Invalid entry [entry=" + this +
                        ", locNodeId=" + cctx.localNodeId() + ']';

                    // Do not change size.
                }

                updated = cctx.kernalContext().cacheObjects().prepareForCache(updated, cctx);

                // Update index inside synchronization since it can be updated
                // in load methods without actually holding entry lock.
                updateIndex(updated, newExpireTime, newVer, oldVal);

                update(updated, newExpireTime, newTtl, newVer);

                drReplicate(drType, updated, newVer);

                recordNodeId(affNodeId, topVer);

                if (evt) {
                    CacheObject evtOld = null;

                    if (transformClo != null && cctx.events().isRecordable(EVT_CACHE_OBJECT_READ)) {
                        evtOld = cctx.unwrapTemporary(oldVal);

                        cctx.events().addEvent(partition(), key, evtNodeId, null,
                            newVer, EVT_CACHE_OBJECT_READ, evtOld, evtOld != null || hadVal, evtOld,
                            evtOld != null || hadVal, subjId, transformClo.getClass().getName(), taskName);
                    }

                    if (newVer != null && cctx.events().isRecordable(EVT_CACHE_OBJECT_PUT)) {
                        if (evtOld == null)
                            evtOld = cctx.unwrapTemporary(oldVal);

                        cctx.events().addEvent(partition(), key, evtNodeId, null,
                            newVer, EVT_CACHE_OBJECT_PUT, updated, updated != null, evtOld,
                            evtOld != null || hadVal, subjId, null, taskName);
                    }
                }
            }
            else {
                if (intercept) {
                    interceptRes = cctx.config().getInterceptor().onBeforeRemove(new CacheLazyEntry(cctx, key, key0,
                        oldVal, old0));

                    if (cctx.cancelRemove(interceptRes))
                        return new GridCacheUpdateAtomicResult(false,
                            cctx.toCacheObject(cctx.unwrapTemporary(interceptRes.get2())),
                            null,
                            invokeRes,
                            CU.TTL_ETERNAL,
                            CU.EXPIRE_TIME_ETERNAL,
                            null,
                            null,
                            false);
                }

                if (writeThrough)
                    // Must persist inside synchronization in non-tx mode.
                    cctx.store().remove(null, keyValue(false));

                // Update index inside synchronization since it can be updated
                // in load methods without actually holding entry lock.
                clearIndex(oldVal);

                if (hadVal) {
                    assert !deletedUnlocked();

                    if (!isInternal())
                        deletedUnlocked(true);
                }
                else {
                    boolean new0 = isNew();

                    assert deletedUnlocked() || new0 || isInternal() : "Invalid entry [entry=" + this + ", locNodeId=" +
                        cctx.localNodeId() + ']';

                    if (new0) {
                        if (!isInternal())
                            deletedUnlocked(true);
                    }
                }

                enqueueVer = newVer;

                boolean hasValPtr = valPtr != 0;

                // Clear value on backup. Entry will be removed from cache when it got evicted from queue.
                update(null, CU.TTL_ETERNAL, CU.EXPIRE_TIME_ETERNAL, newVer);

                assert newSysTtl == CU.TTL_NOT_CHANGED;
                assert newSysExpireTime == CU.EXPIRE_TIME_CALCULATE;

                if (cctx.offheapTiered() && hasValPtr) {
                    boolean rmv = cctx.swap().removeOffheap(key);

                    assert rmv;
                }

                clearReaders();

                recordNodeId(affNodeId, topVer);

                drReplicate(drType, null, newVer);

                if (evt) {
                    CacheObject evtOld = null;

                    if (transformClo != null && cctx.events().isRecordable(EVT_CACHE_OBJECT_READ)) {
                        evtOld = cctx.unwrapTemporary(oldVal);

                        cctx.events().addEvent(partition(), key, evtNodeId, null,
                            newVer, EVT_CACHE_OBJECT_READ, evtOld, evtOld != null || hadVal, evtOld,
                            evtOld != null || hadVal, subjId, transformClo.getClass().getName(), taskName);
                    }

                    if (newVer != null && cctx.events().isRecordable(EVT_CACHE_OBJECT_REMOVED)) {
                        if (evtOld == null)
                            evtOld = cctx.unwrapTemporary(oldVal);

                        cctx.events().addEvent(partition(), key, evtNodeId, null, newVer,
                            EVT_CACHE_OBJECT_REMOVED, null, false, evtOld, evtOld != null || hadVal,
                            subjId, null, taskName);
                    }
                }

                res = hadVal;
            }

            if (res)
                updateMetrics(op, metrics);

            if (cctx.isReplicated() || primary)
                cctx.continuousQueries().onEntryUpdated(this, key, val, oldVal, false);

            cctx.dataStructures().onEntryUpdated(key, op == GridCacheOperation.DELETE);

            if (intercept) {
                if (op == GridCacheOperation.UPDATE)
                    cctx.config().getInterceptor().onAfterPut(new CacheLazyEntry(cctx, key, key0, updated, updated0));
                else
                    cctx.config().getInterceptor().onAfterRemove(new CacheLazyEntry(cctx, key, key0, oldVal, old0));

                if (interceptRes != null)
                    oldVal = cctx.toCacheObject(cctx.unwrapTemporary(interceptRes.get2()));
            }
        }

        if (log.isDebugEnabled())
            log.debug("Updated cache entry [val=" + val + ", old=" + oldVal + ", entry=" + this + ']');

        return new GridCacheUpdateAtomicResult(res,
            oldVal,
            updated,
            invokeRes,
            newSysTtl,
            newSysExpireTime,
            enqueueVer,
            conflictCtx,
            true);
    }

    /**
     * @param val Value.
     * @param cacheObj Cache object.
     * @param cpy Copy flag.
     * @return Cache object value.
     */
    @Nullable private Object value(@Nullable Object val, @Nullable CacheObject cacheObj, boolean cpy) {
        if (val != null)
            return val;

        return cacheObj != null ? cacheObj.value(cctx.cacheObjectContext(), cpy) : null;
    }

    /**
     * @param expiry Expiration policy.
     * @return Tuple holding initial TTL and expire time with the given expiry.
     */
    private static IgniteBiTuple<Long, Long> initialTtlAndExpireTime(IgniteCacheExpiryPolicy expiry) {
        assert expiry != null;

        long initTtl = expiry.forCreate();
        long initExpireTime;

        if (initTtl == CU.TTL_ZERO) {
            initTtl = CU.TTL_MINIMUM;
            initExpireTime = CU.expireTimeInPast();
        }
        else if (initTtl == CU.TTL_NOT_CHANGED) {
            initTtl = CU.TTL_ETERNAL;
            initExpireTime = CU.EXPIRE_TIME_ETERNAL;
        }
        else
            initExpireTime = CU.toExpireTime(initTtl);

        return F.t(initTtl, initExpireTime);
    }

    /**
     * Get TTL, expire time and remove flag for the given entry, expiration policy and explicit TTL and expire time.
     *
     * @param expiry Expiration policy.
     * @param ttl Explicit TTL.
     * @param expireTime Explicit expire time.
     * @return Result.
     */
    private GridTuple3<Long, Long, Boolean> ttlAndExpireTime(IgniteCacheExpiryPolicy expiry, long ttl, long expireTime)
        throws GridCacheEntryRemovedException {
        boolean rmv = false;

        // 1. If TTL is not changed, then calculate it based on expiry.
        if (ttl == CU.TTL_NOT_CHANGED) {
            if (expiry != null)
                ttl = hasValueUnlocked() ? expiry.forUpdate() : expiry.forCreate();
        }

        // 2. If TTL is zero, then set delete marker.
        if (ttl == CU.TTL_ZERO) {
            rmv = true;

            ttl = CU.TTL_ETERNAL;
        }

        // 3. If TTL is still not changed, then either use old entry TTL or set it to "ETERNAL".
        if (ttl == CU.TTL_NOT_CHANGED) {
            if (isNew())
                ttl = CU.TTL_ETERNAL;
            else {
                ttl = ttlExtras();
                expireTime = expireTimeExtras();
            }
        }

        // 4 If expire time was not set explicitly, then calculate it.
        if (expireTime == CU.EXPIRE_TIME_CALCULATE)
            expireTime = CU.toExpireTime(ttl);

        return F.t(ttl, expireTime, rmv);
    }

    /**
     * Perform DR if needed.
     *
     * @param drType DR type.
     * @param val Value.
     * @param ver Version.
     * @throws IgniteCheckedException In case of exception.
     */
    private void drReplicate(GridDrType drType, @Nullable CacheObject val, GridCacheVersion ver)
        throws IgniteCheckedException {
        if (cctx.isDrEnabled() && drType != DR_NONE && !isInternal())
            cctx.dr().replicate(key, val, rawTtl(), rawExpireTime(), ver.conflictVersion(), drType);
    }

    /**
     * @return {@code true} if entry has readers. It makes sense only for dht entry.
     * @throws GridCacheEntryRemovedException If removed.
     */
    protected boolean hasReaders() throws GridCacheEntryRemovedException {
        return false;
    }

    /**
     *
     */
    protected void clearReaders() {
        // No-op.
    }

    /**
     * @param nodeId Node ID to clear.
     * @throws GridCacheEntryRemovedException If removed.
     */
    protected void clearReader(UUID nodeId) throws GridCacheEntryRemovedException {
        // No-op.
    }

    /** {@inheritDoc} */
    @Override public boolean clear(GridCacheVersion ver, boolean readers,
        @Nullable CacheEntryPredicate[] filter) throws IgniteCheckedException {
        boolean ret;
        boolean rmv;
        boolean marked;

        while (true) {
            ret = false;
            rmv = false;
            marked = false;

            // For optimistic check.
            GridCacheVersion startVer = null;

            if (!F.isEmptyOrNulls(filter)) {
                synchronized (this) {
                    startVer = this.ver;
                }

                if (!cctx.isAll(this, filter))
                    return false;
            }

            synchronized (this) {
                if (startVer != null && !startVer.equals(this.ver))
                    // Version has changed since filter checking.
                    continue;

                CacheObject val = saveValueForIndexUnlocked();

                try {
                    if ((!hasReaders() || readers)) {
                        // markObsolete will clear the value.
                        if (!(marked = markObsolete0(ver, true))) {
                            if (log.isDebugEnabled())
                                log.debug("Entry could not be marked obsolete (it is still used): " + this);

                            break;
                        }

                        clearReaders();
                    }
                    else {
                        if (log.isDebugEnabled())
                            log.debug("Entry could not be marked obsolete (it still has readers): " + this);

                        break;
                    }
                }
                catch (GridCacheEntryRemovedException ignore) {
                    if (log.isDebugEnabled())
                        log.debug("Got removed entry when clearing (will simply return): " + this);

                    ret = true;

                    break;
                }

                if (log.isDebugEnabled())
                    log.debug("Entry has been marked obsolete: " + this);

                clearIndex(val);

                releaseSwap();

                ret = true;
                rmv = true;

                break;
            }
        }

        if (marked)
            onMarkedObsolete();

        if (rmv)
            cctx.cache().removeEntry(this); // Clear cache.

        return ret;
    }

    /** {@inheritDoc} */
    @Override public synchronized GridCacheVersion obsoleteVersion() {
        return obsoleteVersionExtras();
    }

    /** {@inheritDoc} */
    @Override public boolean markObsolete(GridCacheVersion ver) {
        boolean obsolete;

        synchronized (this) {
            obsolete = markObsolete0(ver, true);
        }

        if (obsolete)
            onMarkedObsolete();

        return obsolete;
    }

    /** {@inheritDoc} */
    @Override public boolean markObsoleteIfEmpty(@Nullable GridCacheVersion ver) throws IgniteCheckedException {
        boolean obsolete = false;
        boolean deferred = false;

        try {
            synchronized (this) {
                if (obsoleteVersionExtras() != null)
                    return false;

                if (!hasValueUnlocked() || checkExpired()) {
                    if (ver == null)
                        ver = nextVersion();

                    if (cctx.deferredDelete() && !isStartVersion() && !detached() && !isInternal()) {
                        if (!deletedUnlocked()) {
                            update(null, 0L, 0L, ver);

                            deletedUnlocked(true);

                            deferred = true;
                        }
                    }
                    else
                        obsolete = markObsolete0(ver, true);
                }
            }
        }
        finally {
            if (obsolete)
                onMarkedObsolete();

            if (deferred)
                cctx.onDeferredDelete(this, ver);
        }

        return obsolete;
    }

    /** {@inheritDoc} */
    @Override public boolean markObsoleteVersion(GridCacheVersion ver) {
        assert cctx.deferredDelete();

        boolean marked;

        synchronized (this) {
            if (obsoleteVersionExtras() != null)
                return true;

            if (!this.ver.equals(ver))
                return false;

            marked = markObsolete0(ver, true);
        }

        if (marked)
            onMarkedObsolete();

        return marked;
    }

    /**
     * <p>
     * Note that {@link #onMarkedObsolete()} should always be called after this method
     * returns {@code true}.
     *
     * @param ver Version.
     * @param clear {@code True} to clear.
     * @return {@code True} if entry is obsolete, {@code false} if entry is still used by other threads or nodes.
     */
    protected final boolean markObsolete0(GridCacheVersion ver, boolean clear) {
        assert Thread.holdsLock(this);

        GridCacheVersion obsoleteVer = obsoleteVersionExtras();

        if (ver != null) {
            // If already obsolete, then do nothing.
            if (obsoleteVer != null)
                return true;

            GridCacheMvcc mvcc = mvccExtras();

            if (mvcc == null || mvcc.isEmpty(ver)) {
                obsoleteVer = ver;

                obsoleteVersionExtras(obsoleteVer);

                if (clear)
                    value(null);
            }

            return obsoleteVer != null;
        }
        else
            return obsoleteVer != null;
    }

    /** {@inheritDoc} */
    @Override public void onMarkedObsolete() {
        // No-op.
    }

    /** {@inheritDoc} */
    @Override public final synchronized boolean obsolete() {
        return obsoleteVersionExtras() != null;
    }

    /** {@inheritDoc} */
    @Override public final synchronized boolean obsolete(GridCacheVersion exclude) {
        GridCacheVersion obsoleteVer = obsoleteVersionExtras();

        return obsoleteVer != null && !obsoleteVer.equals(exclude);
    }

    /** {@inheritDoc} */
    @Override public synchronized boolean invalidate(@Nullable GridCacheVersion curVer, GridCacheVersion newVer)
        throws IgniteCheckedException {
        assert newVer != null;

        if (curVer == null || ver.equals(curVer)) {
            CacheObject val = saveValueForIndexUnlocked();

            value(null);

            ver = newVer;

            releaseSwap();

            clearIndex(val);

            onInvalidate();
        }

        return obsoleteVersionExtras() != null;
    }

    /**
     * Called when entry invalidated.
     */
    protected void onInvalidate() {
        // No-op.
    }

    /** {@inheritDoc} */
    @Override public boolean invalidate(@Nullable CacheEntryPredicate[] filter)
        throws GridCacheEntryRemovedException, IgniteCheckedException {
        if (F.isEmptyOrNulls(filter)) {
            synchronized (this) {
                checkObsolete();

                invalidate(null, nextVersion());

                return true;
            }
        }
        else {
            // For optimistic checking.
            GridCacheVersion startVer;

            synchronized (this){
                checkObsolete();

                startVer = ver;
            }

            if (!cctx.isAll(this, filter))
                return false;

            synchronized (this) {
                checkObsolete();

                if (startVer.equals(ver)) {
                    invalidate(null, nextVersion());

                    return true;
                }
            }

            // If version has changed then repeat the process.
            return invalidate(filter);
        }
    }

    /**
     *
     * @param val New value.
     * @param expireTime Expiration time.
     * @param ttl Time to live.
     * @param ver Update version.
     */
    protected final void update(@Nullable CacheObject val, long expireTime, long ttl, GridCacheVersion ver) {
        assert ver != null;
        assert Thread.holdsLock(this);
        assert ttl != CU.TTL_ZERO && ttl != CU.TTL_NOT_CHANGED && ttl >= 0 : ttl;

        long oldExpireTime = expireTimeExtras();

        if (oldExpireTime != 0 && expireTime != oldExpireTime && cctx.config().isEagerTtl())
            cctx.ttl().removeTrackedEntry(this);

        value(val);

        ttlAndExpireTimeExtras(ttl, expireTime);

        if (expireTime != 0 && (expireTime != oldExpireTime || isStartVersion()) && cctx.config().isEagerTtl())
            cctx.ttl().addTrackedEntry(this);

        this.ver = ver;
    }

    /**
     * Update TTL if it is changed.
     *
     * @param expiryPlc Expiry policy.
     */
    private void updateTtl(ExpiryPolicy expiryPlc) {
        long ttl = CU.toTtl(expiryPlc.getExpiryForAccess());

        if (ttl != CU.TTL_NOT_CHANGED)
            updateTtl(ttl);
    }

    /**
     * Update TTL is it is changed.
     *
     * @param expiryPlc Expiry policy.
     * @throws IgniteCheckedException If failed.
     * @throws GridCacheEntryRemovedException If failed.
     */
    private void updateTtl(IgniteCacheExpiryPolicy expiryPlc)
        throws IgniteCheckedException, GridCacheEntryRemovedException {
        long ttl = expiryPlc.forAccess();

        if (ttl != CU.TTL_NOT_CHANGED) {
            updateTtl(ttl);

            expiryPlc.ttlUpdated(key(),
                version(),
                hasReaders() ? ((GridDhtCacheEntry)this).readers() : null);
        }
    }

    /**
     * @param ttl Time to live.
     */
    private void updateTtl(long ttl) {
        assert ttl >= 0 || ttl == CU.TTL_ZERO : ttl;
        assert Thread.holdsLock(this);

        long expireTime;

        if (ttl == CU.TTL_ZERO) {
            ttl = CU.TTL_MINIMUM;
            expireTime = CU.expireTimeInPast();
        }
        else
            expireTime = CU.toExpireTime(ttl);

        long oldExpireTime = expireTimeExtras();

        if (oldExpireTime != 0 && expireTime != oldExpireTime && cctx.config().isEagerTtl())
            cctx.ttl().removeTrackedEntry(this);

        ttlAndExpireTimeExtras(ttl, expireTime);

        if (expireTime != 0 && expireTime != oldExpireTime && cctx.config().isEagerTtl())
            cctx.ttl().addTrackedEntry(this);
    }

    /**
     * @return {@code True} if values should be stored off-heap.
     */
    protected boolean isOffHeapValuesOnly() {
        return cctx.config().getMemoryMode() == CacheMemoryMode.OFFHEAP_VALUES;
    }

    /**
     * @throws GridCacheEntryRemovedException If entry is obsolete.
     */
    protected void checkObsolete() throws GridCacheEntryRemovedException {
        assert Thread.holdsLock(this);

        if (obsoleteVersionExtras() != null)
            throw new GridCacheEntryRemovedException();
    }

    /** {@inheritDoc} */
    @Override public KeyCacheObject key() {
        return key;
    }

    /** {@inheritDoc} */
    @Override public IgniteTxKey txKey() {
        return cctx.txKey(key);
    }

    /** {@inheritDoc} */
    @Override public synchronized GridCacheVersion version() throws GridCacheEntryRemovedException {
        checkObsolete();

        return ver;
    }

    /**
     * Gets hash value for the entry key.
     *
     * @return Hash value.
     */
    int hash() {
        return hash;
    }

    /**
     * Gets next entry in bucket linked list within a hash map segment.
     *
     * @param segId Segment ID.
     * @return Next entry.
     */
    GridCacheMapEntry next(int segId) {
        return segId % 2 == 0 ? next0 : next1;
    }

    /**
     * Sets next entry in bucket linked list within a hash map segment.
     *
     * @param segId Segment ID.
     * @param next Next entry.
     */
    void next(int segId, @Nullable GridCacheMapEntry next) {
        if (segId % 2 == 0)
            next0 = next;
        else
            next1 = next;
    }

    /** {@inheritDoc} */
    @Nullable @Override public CacheObject peek(boolean heap,
        boolean offheap,
        boolean swap,
        AffinityTopologyVersion topVer,
        @Nullable IgniteCacheExpiryPolicy expiryPlc)
        throws GridCacheEntryRemovedException, IgniteCheckedException
    {
        assert heap || offheap || swap;

        try {
            if (heap) {
                GridTuple<CacheObject> val = peekGlobal(false, topVer, null, expiryPlc);

                if (val != null)
                    return val.get();
            }

            if (offheap || swap) {
                GridCacheSwapEntry  e = cctx.swap().read(this, false, offheap, swap);

                return e != null ? e.value() : null;
            }

            return null;
        }
        catch (GridCacheFilterFailedException ignored) {
            assert false;

            return null;
        }
    }

    /** {@inheritDoc} */
    @Nullable @Override public CacheObject peek(
        boolean heap,
        boolean offheap,
        boolean swap,
        @Nullable IgniteCacheExpiryPolicy plc)
        throws GridCacheEntryRemovedException, IgniteCheckedException {
        IgniteInternalTx tx = cctx.tm().localTxx();

        AffinityTopologyVersion topVer = tx != null ? tx.topologyVersion() : cctx.affinity().affinityTopologyVersion();

        return peek(heap, offheap, swap, topVer, plc);
    }

    /**
     * Checks that entries in group locks transactions are not locked during commit.
     *
     * @param tx Transaction to check.
     * @throws GridCacheEntryRemovedException If entry is obsolete.
     * @throws IgniteCheckedException If entry was externally locked.
     */
    private void groupLockSanityCheck(IgniteInternalTx tx) throws GridCacheEntryRemovedException, IgniteCheckedException {
        assert tx.groupLock();

        IgniteTxEntry txEntry = tx.entry(txKey());

        if (txEntry.groupLockEntry()) {
            if (lockedByAny())
                throw new IgniteCheckedException("Failed to update cache entry (entry was externally locked while " +
                    "accessing entry within group lock transaction) [entry=" + this + ", tx=" + tx + ']');
        }
    }

    /**
     * @param failFast Fail fast flag.
     * @param topVer Topology version.
     * @param filter Filter.
     * @param expiryPlc Optional expiry policy.
     * @return Peeked value.
     * @throws GridCacheFilterFailedException If filter failed.
     * @throws GridCacheEntryRemovedException If entry got removed.
     * @throws IgniteCheckedException If unexpected cache failure occurred.
     */
    @SuppressWarnings({"RedundantTypeArguments"})
    @Nullable private GridTuple<CacheObject> peekGlobal(boolean failFast,
        AffinityTopologyVersion topVer,
        CacheEntryPredicate[] filter,
        @Nullable IgniteCacheExpiryPolicy expiryPlc)
        throws GridCacheEntryRemovedException, GridCacheFilterFailedException, IgniteCheckedException {
        if (!valid(topVer))
            return null;

        boolean rmv = false;

        try {
            while (true) {
                GridCacheVersion ver;
                CacheObject val;

                synchronized (this) {
                    if (checkExpired()) {
                        rmv = markObsolete0(cctx.versions().next(this.ver), true);

                        return null;
                    }

                    checkObsolete();

                    ver = this.ver;
                    val = rawGetOrUnmarshalUnlocked(false);

                    if (val != null && expiryPlc != null)
                        updateTtl(expiryPlc);
                }

                if (!cctx.isAll(this, filter))
                    return F.t(CU.<CacheObject>failed(failFast));

                if (F.isEmptyOrNulls(filter) || ver.equals(version()))
                    return F.t(val);
            }
        }
        finally {
            if (rmv) {
                onMarkedObsolete();

                cctx.cache().map().removeEntry(this);
            }
        }
    }

    /**
     * TODO: GG-4009: do we need to generate event and invalidate value?
     *
     * @return {@code true} if expired.
     * @throws IgniteCheckedException In case of failure.
     */
    private boolean checkExpired() throws IgniteCheckedException {
        assert Thread.holdsLock(this);

        long expireTime = expireTimeExtras();

        if (expireTime > 0) {
            long delta = expireTime - U.currentTimeMillis();

            if (log.isDebugEnabled())
                log.debug("Checked expiration time for entry [timeLeft=" + delta + ", entry=" + this + ']');

            if (delta <= 0) {
                releaseSwap();

                clearIndex(saveValueForIndexUnlocked());

                return true;
            }
        }

        return false;
    }

    /**
     * @return Value.
     */
    @Override public synchronized CacheObject rawGet() {
        return val;
    }

    /** {@inheritDoc} */
    @Nullable @Override public synchronized CacheObject rawGetOrUnmarshal(boolean tmp) throws IgniteCheckedException {
        return rawGetOrUnmarshalUnlocked(tmp);
    }

    /**
     * @param tmp If {@code true} can return temporary instance.
     * @return Value (unmarshalled if needed).
     * @throws IgniteCheckedException If failed.
     */
    @Nullable public CacheObject rawGetOrUnmarshalUnlocked(boolean tmp) throws IgniteCheckedException {
        assert Thread.holdsLock(this);

        CacheObject val = this.val;

        if (val != null)
            return val;

        if (valPtr != 0) {
            CacheObject val0 = cctx.fromOffheap(valPtr, tmp);

            if (!tmp && cctx.kernalContext().config().isPeerClassLoadingEnabled())
                val0.finishUnmarshal(cctx.cacheObjectContext(), cctx.deploy().globalLoader());

            return val0;
        }

        return null;
    }

    /** {@inheritDoc} */
    @Override public synchronized boolean hasValue() {
        return hasValueUnlocked();
    }

    /**
     * @return {@code True} if this entry has value.
     */
    protected boolean hasValueUnlocked() {
        assert Thread.holdsLock(this);

        return val != null || valPtr != 0;
    }

    /** {@inheritDoc} */
    @Override public synchronized CacheObject rawPut(CacheObject val, long ttl) {
        CacheObject old = this.val;

        update(val, CU.toExpireTime(ttl), ttl, nextVersion());

        return old;
    }

    /** {@inheritDoc} */
    @SuppressWarnings({"RedundantTypeArguments"})
    @Override public boolean initialValue(
        CacheObject val,
        GridCacheVersion ver,
        long ttl,
        long expireTime,
        boolean preload,
        AffinityTopologyVersion topVer,
        GridDrType drType)
        throws IgniteCheckedException, GridCacheEntryRemovedException {
        synchronized (this) {
            checkObsolete();

            if (isNew() || (!preload && deletedUnlocked())) {
                long expTime = expireTime < 0 ? CU.toExpireTime(ttl) : expireTime;

                val = cctx.kernalContext().cacheObjects().prepareForCache(val, cctx);

                if (val != null)
                    updateIndex(val, expTime, ver, null);

                // Version does not change for load ops.
                update(val, expTime, ttl, ver);

                boolean skipQryNtf = false;

                if (val == null) {
                    skipQryNtf = true;

                    if (cctx.deferredDelete() && !isInternal()) {
                        assert !deletedUnlocked();

                        deletedUnlocked(true);
                    }
                }
                else if (deletedUnlocked())
                    deletedUnlocked(false);

                drReplicate(drType, val, ver);

                if (!skipQryNtf) {
                    if (cctx.isLocal() || cctx.isReplicated() || cctx.affinity().primary(cctx.localNode(), key, topVer))
                        cctx.continuousQueries().onEntryUpdated(this, key, val, null, preload);

                    cctx.dataStructures().onEntryUpdated(key, false);
                }

                if (cctx.store().isLocal()) {
                    if (val != null)
                        cctx.store().put(null, keyValue(false), CU.value(val, cctx, false), ver);
                }

                return true;
            }

            return false;
        }
    }

    /** {@inheritDoc} */
    @Override public synchronized boolean initialValue(KeyCacheObject key, GridCacheSwapEntry unswapped) throws
        IgniteCheckedException,
        GridCacheEntryRemovedException {
        checkObsolete();

        if (isNew()) {
            CacheObject val = unswapped.value();

            val = cctx.kernalContext().cacheObjects().prepareForCache(val, cctx);

            // Version does not change for load ops.
            update(val,
                unswapped.expireTime(),
                unswapped.ttl(),
                unswapped.version()
            );

            return true;
        }

        return false;
    }

    /** {@inheritDoc} */
    @Override public synchronized GridCacheVersionedEntryEx versionedEntry() throws IgniteCheckedException {
        boolean isNew = isStartVersion();

        CacheObject val = isNew ? unswap(true) : rawGetOrUnmarshalUnlocked(false);

        return new GridCachePlainVersionedEntry<>(key.value(cctx.cacheObjectContext(), true),
            CU.value(val, cctx, true),
            ttlExtras(),
            expireTimeExtras(),
            ver.conflictVersion(),
            isNew);
    }

    /** {@inheritDoc} */
    @Override public synchronized boolean versionedValue(CacheObject val,
        GridCacheVersion curVer,
        GridCacheVersion newVer)
        throws IgniteCheckedException, GridCacheEntryRemovedException
    {
        checkObsolete();

        if (curVer == null || curVer.equals(ver)) {
            if (val != this.val) {
                if (newVer == null)
                    newVer = nextVersion();

                CacheObject old = rawGetOrUnmarshalUnlocked(false);

                long ttl = ttlExtras();

                long expTime = CU.toExpireTime(ttl);

                // Detach value before index update.
                val = cctx.kernalContext().cacheObjects().prepareForCache(val, cctx);

                if (val != null) {
                    updateIndex(val, expTime, newVer, old);

                    if (deletedUnlocked())
                        deletedUnlocked(false);
                }

                // Version does not change for load ops.
                update(val, expTime, ttl, newVer);
            }

            return true;
        }

        return false;
    }

    /**
     * Gets next version for this cache entry.
     *
     * @return Next version.
     */
    private GridCacheVersion nextVersion() {
        // Do not change topology version when generating next version.
        return cctx.versions().next(ver);
    }

    /** {@inheritDoc} */
    @Override public synchronized boolean hasLockCandidate(GridCacheVersion ver) throws GridCacheEntryRemovedException {
        checkObsolete();

        GridCacheMvcc mvcc = mvccExtras();

        return mvcc != null && mvcc.hasCandidate(ver);
    }

    /** {@inheritDoc} */
    @Override public synchronized boolean hasLockCandidate(long threadId) throws GridCacheEntryRemovedException {
        checkObsolete();

        GridCacheMvcc mvcc = mvccExtras();

        return mvcc != null && mvcc.localCandidate(threadId) != null;
    }

    /** {@inheritDoc} */
    @Override public synchronized boolean lockedByAny(GridCacheVersion... exclude)
        throws GridCacheEntryRemovedException {
        checkObsolete();

        GridCacheMvcc mvcc = mvccExtras();

        return mvcc != null && !mvcc.isEmpty(exclude);
    }

    /** {@inheritDoc} */
    @Override public boolean lockedByThread() throws GridCacheEntryRemovedException {
        return lockedByThread(Thread.currentThread().getId());
    }

    /** {@inheritDoc} */
    @Override public synchronized boolean lockedLocally(GridCacheVersion lockVer) throws GridCacheEntryRemovedException {
        checkObsolete();

        GridCacheMvcc mvcc = mvccExtras();

        return mvcc != null && mvcc.isLocallyOwned(lockVer);
    }

    /** {@inheritDoc} */
    @Override public synchronized boolean lockedByThread(long threadId, GridCacheVersion exclude)
        throws GridCacheEntryRemovedException {
        checkObsolete();

        GridCacheMvcc mvcc = mvccExtras();

        return mvcc != null && mvcc.isLocallyOwnedByThread(threadId, false, exclude);
    }

    /** {@inheritDoc} */
    @Override public synchronized boolean lockedLocallyByIdOrThread(GridCacheVersion lockVer, long threadId)
        throws GridCacheEntryRemovedException {
        GridCacheMvcc mvcc = mvccExtras();

        return mvcc != null && mvcc.isLocallyOwnedByIdOrThread(lockVer, threadId);
    }

    /** {@inheritDoc} */
    @Override public synchronized boolean lockedByThread(long threadId) throws GridCacheEntryRemovedException {
        checkObsolete();

        GridCacheMvcc mvcc = mvccExtras();

        return mvcc != null && mvcc.isLocallyOwnedByThread(threadId, true);
    }

    /** {@inheritDoc} */
    @Override public synchronized boolean lockedBy(GridCacheVersion ver) throws GridCacheEntryRemovedException {
        checkObsolete();

        GridCacheMvcc mvcc = mvccExtras();

        return mvcc != null && mvcc.isOwnedBy(ver);
    }

    /** {@inheritDoc} */
    @Override public synchronized boolean lockedByThreadUnsafe(long threadId) {
        GridCacheMvcc mvcc = mvccExtras();

        return mvcc != null && mvcc.isLocallyOwnedByThread(threadId, true);
    }

    /** {@inheritDoc} */
    @Override public synchronized boolean lockedByUnsafe(GridCacheVersion ver) {
        GridCacheMvcc mvcc = mvccExtras();

        return mvcc != null && mvcc.isOwnedBy(ver);
    }

    /** {@inheritDoc} */
    @Override public synchronized boolean lockedLocallyUnsafe(GridCacheVersion lockVer) {
        GridCacheMvcc mvcc = mvccExtras();

        return mvcc != null && mvcc.isLocallyOwned(lockVer);
    }

    /** {@inheritDoc} */
    @Override public synchronized boolean hasLockCandidateUnsafe(GridCacheVersion ver) {
        GridCacheMvcc mvcc = mvccExtras();

        return mvcc != null && mvcc.hasCandidate(ver);
    }

    /** {@inheritDoc} */
    @Override public synchronized Collection<GridCacheMvccCandidate> localCandidates(GridCacheVersion... exclude)
        throws GridCacheEntryRemovedException {
        checkObsolete();

        GridCacheMvcc mvcc = mvccExtras();

        return mvcc == null ? Collections.<GridCacheMvccCandidate>emptyList() : mvcc.localCandidates(exclude);
    }

    /** {@inheritDoc} */
    @Override public Collection<GridCacheMvccCandidate> remoteMvccSnapshot(GridCacheVersion... exclude) {
        return Collections.emptyList();
    }

    /** {@inheritDoc} */
    @Nullable @Override public synchronized GridCacheMvccCandidate candidate(GridCacheVersion ver)
        throws GridCacheEntryRemovedException {
        checkObsolete();

        GridCacheMvcc mvcc = mvccExtras();

        return mvcc == null ? null : mvcc.candidate(ver);
    }

    /** {@inheritDoc} */
    @Override public synchronized GridCacheMvccCandidate localCandidate(long threadId)
        throws GridCacheEntryRemovedException {
        checkObsolete();

        GridCacheMvcc mvcc = mvccExtras();

        return mvcc == null ? null : mvcc.localCandidate(threadId);
    }

    /** {@inheritDoc} */
    @Override public GridCacheMvccCandidate candidate(UUID nodeId, long threadId)
        throws GridCacheEntryRemovedException {
        boolean loc = cctx.nodeId().equals(nodeId);

        synchronized (this) {
            checkObsolete();

            GridCacheMvcc mvcc = mvccExtras();

            return mvcc == null ? null : loc ? mvcc.localCandidate(threadId) :
                mvcc.remoteCandidate(nodeId, threadId);
        }
    }

    /** {@inheritDoc} */
    @Override public synchronized GridCacheMvccCandidate localOwner() throws GridCacheEntryRemovedException {
        checkObsolete();

        GridCacheMvcc mvcc = mvccExtras();

        return mvcc == null ? null : mvcc.localOwner();
    }

    /** {@inheritDoc} */
    @Override public synchronized long rawExpireTime() {
        return expireTimeExtras();
    }

    /** {@inheritDoc} */
    @Override public long expireTimeUnlocked() {
        assert Thread.holdsLock(this);

        return expireTimeExtras();
    }

    /** {@inheritDoc} */
    @Override public boolean onTtlExpired(GridCacheVersion obsoleteVer) {
        boolean obsolete = false;
        boolean deferred = false;
        GridCacheVersion ver0 = null;

        try {
            synchronized (this) {
                CacheObject expiredVal = saveValueForIndexUnlocked();

                boolean hasOldBytes = valPtr != 0;

                boolean expired = checkExpired();

                if (expired) {
                    if (!obsolete()) {
                        if (cctx.deferredDelete() && !detached() && !isInternal()) {
                            if (!deletedUnlocked()) {
                                update(null, 0L, 0L, ver0 = ver);

                                deletedUnlocked(true);

                                deferred = true;
                            }
                        }
                        else {
                            if (markObsolete0(obsoleteVer, true))
                                obsolete = true; // Success, will return "true".
                        }
                    }

                    clearIndex(expiredVal);

                    releaseSwap();

                    if (cctx.events().isRecordable(EVT_CACHE_OBJECT_EXPIRED)) {
                        cctx.events().addEvent(partition(),
                            key,
                            cctx.localNodeId(),
                            null,
                            EVT_CACHE_OBJECT_EXPIRED,
                            null,
                            false,
                            expiredVal,
                            expiredVal != null || hasOldBytes,
                            null,
                            null,
                            null);
                    }

                    cctx.continuousQueries().onEntryExpired(this, key, expiredVal);
                }
            }
        }
        catch (IgniteCheckedException e) {
            U.error(log, "Failed to clean up expired cache entry: " + this, e);
        }
        finally {
            if (obsolete) {
                onMarkedObsolete();

                cctx.cache().removeEntry(this);
            }

            if (deferred) {
                assert ver0 != null;

                cctx.onDeferredDelete(this, ver0);
            }

            if ((obsolete || deferred) && cctx.cache().configuration().isStatisticsEnabled())
                cctx.cache().metrics0().onEvict();
        }

        return obsolete;
    }

    /** {@inheritDoc} */
    @Override public synchronized long rawTtl() {
        return ttlExtras();
    }

    /** {@inheritDoc} */
    @SuppressWarnings({"IfMayBeConditional"})
    @Override public long expireTime() throws GridCacheEntryRemovedException {
        IgniteTxLocalAdapter tx = currentTx();

        if (tx != null) {
            long time = tx.entryExpireTime(txKey());

            if (time > 0)
                return time;
        }

        synchronized (this) {
            checkObsolete();

            return expireTimeExtras();
        }
    }

    /** {@inheritDoc} */
    @SuppressWarnings({"IfMayBeConditional"})
    @Override public long ttl() throws GridCacheEntryRemovedException {
        IgniteTxLocalAdapter tx = currentTx();

        if (tx != null) {
            long entryTtl = tx.entryTtl(txKey());

            if (entryTtl > 0)
                return entryTtl;
        }

        synchronized (this) {
            checkObsolete();

            return ttlExtras();
        }
    }

    /**
     * @return Current transaction.
     */
    private IgniteTxLocalAdapter currentTx() {
        if (cctx.isDht())
            return cctx.dht().near().context().tm().localTx();
        else
            return cctx.tm().localTx();
    }

    /** {@inheritDoc} */
    @Override public void updateTtl(@Nullable GridCacheVersion ver, long ttl) {
        synchronized (this) {
            updateTtl(ttl);

            /*
            TODO IGNITE-305.
            try {
                if (var == null || ver.equals(version()))
                    updateTtl(ttl);
            }
            catch (GridCacheEntryRemovedException ignored) {
                // No-op.
            }
            */
        }
    }

    /** {@inheritDoc} */
    @Override public synchronized CacheObject valueBytes() throws GridCacheEntryRemovedException {
        checkObsolete();

        return valueBytesUnlocked();
    }

    /** {@inheritDoc} */
    @Nullable @Override public CacheObject valueBytes(@Nullable GridCacheVersion ver)
        throws IgniteCheckedException, GridCacheEntryRemovedException {
        CacheObject val = null;

        synchronized (this) {
            checkObsolete();

            if (ver == null || this.ver.equals(ver))
                val = valueBytesUnlocked();
        }

        return val;
    }

    /**
     * Updates cache index.
     *
     * @param val Value.
     * @param expireTime Expire time.
     * @param ver New entry version.
     * @param prevVal Previous value.
     * @throws IgniteCheckedException If update failed.
     */
    protected void updateIndex(@Nullable CacheObject val,
        long expireTime,
        GridCacheVersion ver,
        @Nullable CacheObject prevVal) throws IgniteCheckedException {
        assert Thread.holdsLock(this);
        assert val != null : "null values in update index for key: " + key;

        try {
            GridCacheQueryManager qryMgr = cctx.queries();

            if (qryMgr != null && qryMgr.enabled()) {
<<<<<<< HEAD
                qryMgr.store(
                    key.value(cctx.cacheObjectContext(), false),
                    CU.value(val, cctx, false),
                    null,
=======
                qryMgr.store(key,
                    val,
>>>>>>> 0c13a08b
                    ver,
                    expireTime);
            }
        }
        catch (IgniteCheckedException e) {
            throw new GridCacheIndexUpdateException(e);
        }
    }

    /**
     * Clears index.
     *
     * @param prevVal Previous value (if needed for index update).
     * @throws IgniteCheckedException If failed.
     */
    protected void clearIndex(CacheObject prevVal) throws IgniteCheckedException {
        assert Thread.holdsLock(this);

        try {
            GridCacheQueryManager<?, ?> qryMgr = cctx.queries();

            if (qryMgr != null)
                qryMgr.remove(key(), prevVal == null ? null : prevVal);
        }
        catch (IgniteCheckedException e) {
            throw new GridCacheIndexUpdateException(e);
        }
    }

    /**
     * This method will return current value only if clearIndex(V) will require previous value.
     * If previous value is not required, this method will return {@code null}.
     *
     * @return Previous value or {@code null}.
     * @throws IgniteCheckedException If failed to retrieve previous value.
     */
    protected CacheObject saveValueForIndexUnlocked() throws IgniteCheckedException {
        assert Thread.holdsLock(this);

        if (cctx.queries() == null)
            return null;

        CacheObject val = rawGetOrUnmarshalUnlocked(false);

        if (val == null) {
            GridCacheSwapEntry swapEntry = cctx.swap().read(key, true, true);

            if (swapEntry == null)
                return null;

            return swapEntry.value();
        }

        return val;
    }

    /** {@inheritDoc} */
    @SuppressWarnings("unchecked")
    @Override public <K, V> Cache.Entry<K, V> wrap() {
        try {
            IgniteInternalTx tx = cctx.tm().userTx();

            CacheObject val;

            if (tx != null) {
                GridTuple<CacheObject> peek = tx.peek(cctx, false, key, null);

                val = peek == null ? rawGetOrUnmarshal(false) : peek.get();
            }
            else
                val = rawGetOrUnmarshal(false);

            return new CacheEntryImpl<>(key.<K>value(cctx.cacheObjectContext(), false),
                CU.<V>value(val, cctx, false));
        }
        catch (GridCacheFilterFailedException ignored) {
            throw new IgniteException("Should never happen.");
        }
        catch (IgniteCheckedException e) {
            throw new IgniteException("Failed to wrap entry: " + this, e);
        }
    }

    /** {@inheritDoc} */
    @Override public <K, V> Cache.Entry<K, V> wrapLazyValue() {
        return new LazyValueEntry<>(key);
    }

    /** {@inheritDoc} */
    @Override @Nullable public CacheObject peekVisibleValue() {
        try {
            IgniteInternalTx tx = cctx.tm().userTx();

            if (tx != null) {
                GridTuple<CacheObject> peek = tx.peek(cctx, false, key, null);

                if (peek != null)
                    return peek.get();
            }

            if (detached())
                return rawGet();

            for (;;) {
                GridCacheEntryEx e = cctx.cache().peekEx(key);

                if (e == null)
                    return null;

                try {
                    return e.peek(true, false, false, null);
                }
                catch (GridCacheEntryRemovedException ignored) {
                    // No-op.
                }
                catch (IgniteCheckedException ex) {
                    throw new IgniteException(ex);
                }
            }
        }
        catch (GridCacheFilterFailedException ignored) {
            throw new IgniteException("Should never happen.");
        }
    }

    /** {@inheritDoc} */
    @Override public <K, V> EvictableEntry<K, V> wrapEviction() {
        return new CacheEvictableEntryImpl<>(this);
    }

    /** {@inheritDoc} */
    @Override public synchronized <K, V> CacheVersionedEntryImpl<K, V> wrapVersioned() {
        return new CacheVersionedEntryImpl<>(key.<K>value(cctx.cacheObjectContext(), false), null, ver);
    }

    /** {@inheritDoc} */
    @Override public boolean evictInternal(boolean swap, GridCacheVersion obsoleteVer,
        @Nullable CacheEntryPredicate[] filter) throws IgniteCheckedException {
        boolean marked = false;

        try {
            if (F.isEmptyOrNulls(filter)) {
                synchronized (this) {
                    CacheObject prev = saveValueForIndexUnlocked();

                    if (!hasReaders() && markObsolete0(obsoleteVer, false)) {
                        if (swap) {
                            if (!isStartVersion()) {
                                try {
                                    // Write to swap.
                                    swap();
                                }
                                catch (IgniteCheckedException e) {
                                    U.error(log, "Failed to write entry to swap storage: " + this, e);
                                }
                            }
                        }
                        else
                            clearIndex(prev);

                        // Nullify value after swap.
                        value(null);

                        marked = true;

                        return true;
                    }
                }
            }
            else {
                // For optimistic check.
                while (true) {
                    GridCacheVersion v;

                    synchronized (this) {
                        v = ver;
                    }

                    if (!cctx.isAll(/*version needed for sync evicts*/this, filter))
                        return false;

                    synchronized (this) {
                        if (!v.equals(ver))
                            // Version has changed since entry passed the filter. Do it again.
                            continue;

                        CacheObject prevVal = saveValueForIndexUnlocked();

                        if (!hasReaders() && markObsolete0(obsoleteVer, false)) {
                            if (swap) {
                                if (!isStartVersion()) {
                                    try {
                                        // Write to swap.
                                        swap();
                                    }
                                    catch (IgniteCheckedException e) {
                                        U.error(log, "Failed to write entry to swap storage: " + this, e);
                                    }
                                }
                            }
                            else
                                clearIndex(prevVal);

                            // Nullify value after swap.
                            value(null);

                            marked = true;

                            return true;
                        }
                        else
                            return false;
                    }
                }
            }
        }
        catch (GridCacheEntryRemovedException ignore) {
            if (log.isDebugEnabled())
                log.debug("Got removed entry when evicting (will simply return): " + this);

            return true;
        }
        finally {
            if (marked)
                onMarkedObsolete();
        }

        return false;
    }

    /** {@inheritDoc} */
    @Override public GridCacheBatchSwapEntry evictInBatchInternal(GridCacheVersion obsoleteVer)
        throws IgniteCheckedException {
        assert Thread.holdsLock(this);
        assert cctx.isSwapOrOffheapEnabled();

        GridCacheBatchSwapEntry ret = null;

        try {
            if (!hasReaders() && markObsolete0(obsoleteVer, false)) {
                if (!isStartVersion() && hasValueUnlocked()) {
                    IgniteUuid valClsLdrId = null;

                    if (val != null)
                        valClsLdrId = cctx.deploy().getClassLoaderId(
                            U.detectObjectClassLoader(val.value(cctx.cacheObjectContext(), false)));

                    IgniteBiTuple<ByteBuffer, Byte> valBytes = valueBytes0();

                    ret = new GridCacheBatchSwapEntry(key(),
                        partition(),
                        valBytes.get1(),
                        valBytes.get2(),
                        ver,
                        ttlExtras(),
                        expireTimeExtras(),
                        cctx.deploy().getClassLoaderId(U.detectObjectClassLoader(key.value(cctx.cacheObjectContext(), false))),
                        valClsLdrId);
                }

                value(null);
            }
        }
        catch (GridCacheEntryRemovedException ignored) {
            if (log.isDebugEnabled())
                log.debug("Got removed entry when evicting (will simply return): " + this);
        }

        return ret;
    }

    /**
     * @param filter Entry filter.
     * @return {@code True} if entry is visitable.
     */
    public boolean visitable(CacheEntryPredicate[] filter) {
        boolean rmv = false;

        try {
            synchronized (this) {
                if (obsoleteOrDeleted())
                    return false;

                if (checkExpired()) {
                    rmv = markObsolete0(cctx.versions().next(this.ver), true);

                    return false;
                }
            }

            if (filter != CU.empty0() && !cctx.isAll(this, filter))
                return false;
        }
        catch (IgniteCheckedException e) {
            U.error(log, "An exception was thrown while filter checking.", e);

            RuntimeException ex = e.getCause(RuntimeException.class);

            if (ex != null)
                throw ex;

            Error err = e.getCause(Error.class);

            if (err != null)
                throw err;

            return false;
        }
        finally {
            if (rmv) {
                onMarkedObsolete();

                cctx.cache().map().removeEntry(this);
            }
        }

        IgniteInternalTx tx = cctx.tm().localTxx();

        return tx == null || !tx.removed(txKey());
    }

    /**
     * Ensures that internal data storage is created.
     *
     * @param size Amount of data to ensure.
     * @return {@code true} if data storage was created.
     */
    private boolean ensureData(int size) {
        if (attributeDataExtras() == null) {
            attributeDataExtras(new GridLeanMap<UUID, Object>(size));

            return true;
        }
        else
            return false;
    }

    /** {@inheritDoc} */
    @SuppressWarnings({"unchecked"})
    @Nullable @Override public <V1> V1 addMeta(UUID name, V1 val) {
        A.notNull(name, "name", val, "val");

        synchronized (this) {
            ensureData(1);

            return (V1)attributeDataExtras().put(name, val);
        }
    }

    /** {@inheritDoc} */
    @SuppressWarnings({"unchecked"})
    @Nullable @Override public <V1> V1 meta(UUID name) {
        A.notNull(name, "name");

        synchronized (this) {
            GridLeanMap<UUID, Object> attrData = attributeDataExtras();

            return attrData == null ? null : (V1)attrData.get(name);
        }
    }

    /** {@inheritDoc} */
    @SuppressWarnings({"unchecked"})
    @Nullable @Override public <V1> V1 removeMeta(UUID name) {
        A.notNull(name, "name");

        synchronized (this) {
            GridLeanMap<UUID, Object> attrData = attributeDataExtras();

            if (attrData == null)
                return null;

            V1 old = (V1)attrData.remove(name);

            if (attrData.isEmpty())
                attributeDataExtras(null);

            return old;
        }
    }

    /** {@inheritDoc} */
    @SuppressWarnings({"unchecked"})
    @Override public <V1> boolean removeMeta(UUID name, V1 val) {
        A.notNull(name, "name", val, "val");

        synchronized (this) {
            GridLeanMap<UUID, Object> attrData = attributeDataExtras();

            if (attrData == null)
                return false;

            V1 old = (V1)attrData.get(name);

            if (old != null && old.equals(val)) {
                attrData.remove(name);

                if (attrData.isEmpty())
                    attributeDataExtras(null);

                return true;
            }

            return false;
        }
    }

    /** {@inheritDoc} */
    @Override public boolean hasMeta(UUID name) {
        return meta(name) != null;
    }

    /** {@inheritDoc} */
    @SuppressWarnings({"unchecked"})
    @Nullable @Override public <V1> V1 putMetaIfAbsent(UUID name, V1 val) {
        A.notNull(name, "name", val, "val");

        synchronized (this) {
            V1 v = meta(name);

            if (v == null)
                return addMeta(name, val);

            return v;
        }
    }

    /** {@inheritDoc} */
    @SuppressWarnings({"RedundantTypeArguments"})
    @Override public <V1> boolean replaceMeta(UUID name, V1 curVal, V1 newVal) {
        A.notNull(name, "name", newVal, "newVal", curVal, "curVal");

        synchronized (this) {
            if (hasMeta(name)) {
                V1 val = this.<V1>meta(name);

                if (val != null && val.equals(curVal)) {
                    addMeta(name, newVal);

                    return true;
                }
            }

            return false;
        }
    }

    /**
     * Convenience way for super-classes which implement {@link Externalizable} to
     * serialize metadata. Super-classes must call this method explicitly from
     * within {@link Externalizable#writeExternal(ObjectOutput)} methods implementation.
     *
     * @param out Output to write to.
     * @throws IOException If I/O error occurred.
     */
    @SuppressWarnings({"TooBroadScope"})
    protected void writeExternalMeta(ObjectOutput out) throws IOException {
        Map<UUID, Object> cp;

        // Avoid code warning (suppressing is bad here, because we need this warning for other places).
        synchronized (this) {
            cp = new GridLeanMap<>(attributeDataExtras());
        }

        out.writeObject(cp);
    }

    /**
     * Convenience way for super-classes which implement {@link Externalizable} to
     * serialize metadata. Super-classes must call this method explicitly from
     * within {@link Externalizable#readExternal(ObjectInput)} methods implementation.
     *
     * @param in Input to read from.
     * @throws IOException If I/O error occurred.
     * @throws ClassNotFoundException If some class could not be found.
     */
    @SuppressWarnings({"unchecked"})
    protected void readExternalMeta(ObjectInput in) throws IOException, ClassNotFoundException {
        GridLeanMap<UUID, Object> cp = (GridLeanMap<UUID, Object>)in.readObject();

        synchronized (this) {
            attributeDataExtras(cp);
        }
    }

    /** {@inheritDoc} */
    @Override public boolean deleted() {
        if (!cctx.deferredDelete())
            return false;

        synchronized (this) {
            return deletedUnlocked();
        }
    }

    /** {@inheritDoc} */
    @Override public synchronized boolean obsoleteOrDeleted() {
        return obsoleteVersionExtras() != null ||
            (cctx.deferredDelete() && (deletedUnlocked() || !hasValueUnlocked()));
    }

    /**
     * @return {@code True} if deleted.
     */
    @SuppressWarnings("SimplifiableIfStatement")
    protected boolean deletedUnlocked() {
        assert Thread.holdsLock(this);

        if (!cctx.deferredDelete())
            return false;

        return (flags & IS_DELETED_MASK) != 0;
    }

    /**
     * @param deleted {@code True} if deleted.
     */
    protected void deletedUnlocked(boolean deleted) {
        assert Thread.holdsLock(this);
        assert cctx.deferredDelete();

        if (deleted) {
            assert !deletedUnlocked() : this;

            flags |= IS_DELETED_MASK;

            cctx.decrementPublicSize(this);
        }
        else {
            assert deletedUnlocked() : this;

            flags &= ~IS_DELETED_MASK;

            cctx.incrementPublicSize(this);
        }
    }

    /**
     * @return Attribute data.
     */
    @Nullable private GridLeanMap<UUID, Object> attributeDataExtras() {
        return extras != null ? extras.attributesData() : null;
    }

    /**
     * @param attrData Attribute data.
     */
    private void attributeDataExtras(@Nullable GridLeanMap<UUID, Object> attrData) {
        extras = (extras != null) ? extras.attributesData(attrData) : attrData != null ?
            new GridCacheAttributesEntryExtras(attrData) : null;
    }

    /**
     * @return MVCC.
     */
    @Nullable protected GridCacheMvcc mvccExtras() {
        return extras != null ? extras.mvcc() : null;
    }

    /**
     * @param mvcc MVCC.
     */
    protected void mvccExtras(@Nullable GridCacheMvcc mvcc) {
        extras = (extras != null) ? extras.mvcc(mvcc) : mvcc != null ? new GridCacheMvccEntryExtras(mvcc) : null;
    }

    /**
     * @return Obsolete version.
     */
    @Nullable protected GridCacheVersion obsoleteVersionExtras() {
        return extras != null ? extras.obsoleteVersion() : null;
    }

    /**
     * @param obsoleteVer Obsolete version.
     */
    protected void obsoleteVersionExtras(@Nullable GridCacheVersion obsoleteVer) {
        extras = (extras != null) ? extras.obsoleteVersion(obsoleteVer) : obsoleteVer != null ?
            new GridCacheObsoleteEntryExtras(obsoleteVer) : null;
    }

    /**
     * Updates metrics.
     *
     * @param op Operation.
     * @param metrics Update merics flag.
     */
    private void updateMetrics(GridCacheOperation op, boolean metrics) {
        if (metrics && cctx.cache().configuration().isStatisticsEnabled()) {
            if (op == GridCacheOperation.DELETE)
                cctx.cache().metrics0().onRemove();
            else
                cctx.cache().metrics0().onWrite();
        }
    }

    /**
     * @return TTL.
     */
    public long ttlExtras() {
        return extras != null ? extras.ttl() : 0;
    }

    /**
     * @return Expire time.
     */
    public long expireTimeExtras() {
        return extras != null ? extras.expireTime() : 0L;
    }

    /**
     * @param ttl TTL.
     * @param expireTime Expire time.
     */
    protected void ttlAndExpireTimeExtras(long ttl, long expireTime) {
        assert ttl != CU.TTL_NOT_CHANGED && ttl != CU.TTL_ZERO;

        extras = (extras != null) ? extras.ttlAndExpireTime(ttl, expireTime) : ttl != CU.TTL_ETERNAL ?
            new GridCacheTtlEntryExtras(ttl, expireTime) : null;
    }

    /**
     * @return Size of extras object.
     */
    private int extrasSize() {
        return extras != null ? extras.size() : 0;
    }

    /** {@inheritDoc} */
    @Override public boolean equals(Object o) {
        // Identity comparison left on purpose.
        return o == this;
    }

    /** {@inheritDoc} */
    @Override public int hashCode() {
        return hash;
    }

    /** {@inheritDoc} */
    @Override public synchronized String toString() {
        return S.toString(GridCacheMapEntry.class, this);
    }

    /**
     *
     */
    private class LazyValueEntry<K, V> implements Cache.Entry<K, V> {
        /** */
        private final KeyCacheObject key;

        /**
         * @param key Key.
         */
        private LazyValueEntry(KeyCacheObject key) {
            this.key = key;
        }

        /** {@inheritDoc} */
        @Override public K getKey() {
            return key.value(cctx.cacheObjectContext(), false);
        }

        /** {@inheritDoc} */
        @SuppressWarnings("unchecked")
        @Override public V getValue() {
            return CU.value(peekVisibleValue(), cctx, true);
        }

        /** {@inheritDoc} */
        @SuppressWarnings("unchecked")
        @Override public <T> T unwrap(Class<T> cls) {
            if (cls.isAssignableFrom(IgniteCache.class))
                return (T)cctx.grid().cache(cctx.name());

            if (cls.isAssignableFrom(getClass()))
                return (T)this;

            if (cls.isAssignableFrom(EvictableEntry.class))
                return (T)wrapEviction();

            if (cls.isAssignableFrom(CacheVersionedEntryImpl.class))
                return (T)wrapVersioned();

            if (cls.isAssignableFrom(GridCacheMapEntry.this.getClass()))
                return (T)GridCacheMapEntry.this;

            throw new IllegalArgumentException("Unwrapping to class is not supported: " + cls);
        }

        /** {@inheritDoc} */
        @Override public String toString() {
            return "IteratorEntry [key=" + key + ']';
        }
    }
}<|MERGE_RESOLUTION|>--- conflicted
+++ resolved
@@ -3480,15 +3480,8 @@
             GridCacheQueryManager qryMgr = cctx.queries();
 
             if (qryMgr != null && qryMgr.enabled()) {
-<<<<<<< HEAD
-                qryMgr.store(
-                    key.value(cctx.cacheObjectContext(), false),
-                    CU.value(val, cctx, false),
-                    null,
-=======
                 qryMgr.store(key,
                     val,
->>>>>>> 0c13a08b
                     ver,
                     expireTime);
             }
