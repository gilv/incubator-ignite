/*
 * Licensed to the Apache Software Foundation (ASF) under one or more
 * contributor license agreements.  See the NOTICE file distributed with
 * this work for additional information regarding copyright ownership.
 * The ASF licenses this file to You under the Apache License, Version 2.0
 * (the "License"); you may not use this file except in compliance with
 * the License.  You may obtain a copy of the License at
 *
 *      http://www.apache.org/licenses/LICENSE-2.0
 *
 * Unless required by applicable law or agreed to in writing, software
 * distributed under the License is distributed on an "AS IS" BASIS,
 * WITHOUT WARRANTIES OR CONDITIONS OF ANY KIND, either express or implied.
 * See the License for the specific language governing permissions and
 * limitations under the License.
 */

package org.apache.ignite.internal.processors.cache.query;

import org.apache.ignite.*;
import org.apache.ignite.cache.query.*;
import org.apache.ignite.cluster.*;
import org.apache.ignite.events.*;
import org.apache.ignite.internal.*;
import org.apache.ignite.internal.managers.eventstorage.*;
import org.apache.ignite.internal.processors.affinity.*;
import org.apache.ignite.internal.processors.cache.*;
import org.apache.ignite.internal.processors.cache.distributed.dht.*;
import org.apache.ignite.internal.processors.cache.version.*;
import org.apache.ignite.internal.processors.datastructures.*;
import org.apache.ignite.internal.processors.query.*;
import org.apache.ignite.internal.processors.task.*;
import org.apache.ignite.internal.util.*;
import org.apache.ignite.internal.util.future.*;
import org.apache.ignite.internal.util.lang.*;
import org.apache.ignite.internal.util.typedef.*;
import org.apache.ignite.internal.util.typedef.internal.*;
import org.apache.ignite.lang.*;
import org.apache.ignite.resources.*;
import org.apache.ignite.spi.*;
import org.apache.ignite.spi.indexing.*;
import org.jetbrains.annotations.*;
import org.jsr166.*;

import javax.cache.*;
import javax.cache.expiry.*;
import java.io.*;
import java.nio.*;
import java.sql.*;
import java.util.*;
import java.util.concurrent.*;

import static org.apache.ignite.cache.CacheMode.*;
import static org.apache.ignite.events.EventType.*;
import static org.apache.ignite.internal.GridClosureCallMode.*;
import static org.apache.ignite.internal.processors.cache.query.GridCacheQueryType.*;

/**
 * Query and index manager.
 */
@SuppressWarnings("FieldAccessedSynchronizedAndUnsynchronized")
public abstract class GridCacheQueryManager<K, V> extends GridCacheManagerAdapter<K, V> {
    /** */
    public static int MAX_ITERATORS = 1000;

    /** */
    protected GridQueryProcessor qryProc;

    /** */
    private String space;

    /** */
    private int maxIterCnt;

    /** */
    private volatile GridCacheQueryMetricsAdapter metrics = new GridCacheQueryMetricsAdapter();

    /** */
    private final ConcurrentMap<UUID, Map<Long, GridFutureAdapter<QueryResult<K, V>>>> qryIters =
        new ConcurrentHashMap8<>();

    /** */
    private final ConcurrentMap<UUID, Map<Long, GridFutureAdapter<FieldsResult>>> fieldsQryRes =
        new ConcurrentHashMap8<>();

    /** */
    private volatile ConcurrentMap<Object, CachedResult<?>> qryResCache = new ConcurrentHashMap8<>();

    /** */
    private final GridSpinBusyLock busyLock = new GridSpinBusyLock();

    /** Event listener. */
    private GridLocalEventListener lsnr;

    /** */
    private boolean enabled;

    /** {@inheritDoc} */
    @Override public void start0() throws IgniteCheckedException {
        qryProc = cctx.kernalContext().query();
        space = cctx.name();
        maxIterCnt = MAX_ITERATORS;

        lsnr = new GridLocalEventListener() {
            @Override public void onEvent(Event evt) {
                UUID nodeId = ((DiscoveryEvent)evt).eventNode().id();

                Map<Long, GridFutureAdapter<QueryResult<K, V>>> futs = qryIters.remove(nodeId);

                if (futs != null) {
                    for (Map.Entry<Long, GridFutureAdapter<QueryResult<K, V>>> entry : futs.entrySet()) {
                        final Object recipient = recipient(nodeId, entry.getKey());

                        entry.getValue().listen(new CIX1<IgniteInternalFuture<QueryResult<K, V>>>() {
                            @Override
                            public void applyx(IgniteInternalFuture<QueryResult<K, V>> f)
                                throws IgniteCheckedException {
                                f.get().closeIfNotShared(recipient);
                            }
                        });
                    }
                }

                Map<Long, GridFutureAdapter<FieldsResult>> fieldsFuts = fieldsQryRes.remove(nodeId);

                if (fieldsFuts != null) {
                    for (Map.Entry<Long, GridFutureAdapter<FieldsResult>> entry : fieldsFuts.entrySet()) {
                        final Object recipient = recipient(nodeId, entry.getKey());

                        entry.getValue().listen(new CIX1<IgniteInternalFuture<FieldsResult>>() {
                            @Override public void applyx(IgniteInternalFuture<FieldsResult> f)
                                throws IgniteCheckedException {
                                f.get().closeIfNotShared(recipient);
                            }
                        });
                    }
                }
            }
        };

        cctx.events().addListener(lsnr, EVT_NODE_LEFT, EVT_NODE_FAILED);

        enabled = GridQueryProcessor.isEnabled(cctx.config());
    }

    /**
     * @return {@code True} if indexing is enabled for cache.
     */
    public boolean enabled() {
        return enabled;
    }

    /** {@inheritDoc} */
    @Override protected void onKernalStop0(boolean cancel) {
        busyLock.block();

        cctx.events().removeListener(lsnr);

        if (cancel)
            onCancelAtStop();
        else
            onWaitAtStop();
    }

    /**
     * @return {@code True} if entered busy state.
     */
    private boolean enterBusy() {
        return busyLock.enterBusy();
    }

    /**
     *  Leaves busy state.
     */
    private void leaveBusy() {
        busyLock.leaveBusy();
    }

    /**
     * Stops query manager.
     *
     * @param cancel Cancel queries.
     */
    @SuppressWarnings({"LockAcquiredButNotSafelyReleased"})
    @Override public final void stop0(boolean cancel) {
        if (log.isDebugEnabled())
            log.debug("Stopped cache query manager.");
    }

    /**
     * Gets number of objects of given type in index.
     *
     * @param valType Value type.
     * @return Number of objects or -1 if type was not indexed at all.
     * @throws IgniteCheckedException If failed.
     */
    public long size(Class<?> valType) throws IgniteCheckedException {
        if (!enterBusy())
            throw new IllegalStateException("Failed to get size (grid is stopping).");

        try {
            return qryProc.size(space, valType);
        }
        finally {
            leaveBusy();
        }
    }

    /**
     * Rebuilds all search indexes of given value type.
     *
     * @param valType Value type.
     * @return Future that will be completed when rebuilding of all indexes is finished.
     */
    public IgniteInternalFuture<?> rebuildIndexes(Class<?> valType) {
        return rebuildIndexes(valType.getName());
    }

    /**
     * Rebuilds all search indexes of given value type.
     *
     * @param typeName Value type name.
     * @return Future that will be completed when rebuilding of all indexes is finished.
     */
    public IgniteInternalFuture<?> rebuildIndexes(String typeName) {
        if (!enterBusy())
            throw new IllegalStateException("Failed to rebuild indexes (grid is stopping).");

        try {
            return qryProc.rebuildIndexes(space, typeName);
        }
        finally {
            leaveBusy();
        }
    }

    /**
     * Rebuilds all search indexes of all types.
     *
     * @return Future that will be completed when rebuilding of all indexes is finished.
     */
    public IgniteInternalFuture<?> rebuildAllIndexes() {
        if (!enterBusy())
            throw new IllegalStateException("Failed to rebuild indexes (grid is stopping).");

        try {
            return qryProc.rebuildAllIndexes();
        }
        finally {
            leaveBusy();
        }
    }

    /**
     * Marks this request as canceled.
     *
     * @param reqId Request id.
     */
    void onQueryFutureCanceled(long reqId) {
        // No-op.
    }

    /**
     * Cancel flag handler at stop.
     */
    void onCancelAtStop() {
        // No-op.
    }

    /**
     * Wait flag handler at stop.
     */
    void onWaitAtStop() {
        // No-op.
    }

    /**
     * Processes cache query request.
     *
     * @param sndId Sender node id.
     * @param req Query request.
     */
    void processQueryRequest(UUID sndId, GridCacheQueryRequest req) {
        // No-op.
    }

    /**
     * Entry for given key unswapped.
     *
     * @param key Key.
     * @throws IgniteCheckedException If failed.
     */
    public void onSwap(CacheObject key) throws IgniteCheckedException {
        if (!enterBusy())
            return; // Ignore index update when node is stopping.

        try {
            qryProc.onSwap(space, key);
        }
        finally {
            leaveBusy();
        }
    }

    /**
     * Entry for given key unswapped.
     *
     * @param key Key.
     * @param val Value
     * @throws IgniteCheckedException If failed.
     */
    public void onUnswap(CacheObject key, CacheObject val) throws IgniteCheckedException {
        if (!enterBusy())
            return; // Ignore index update when node is stopping.

        try {
            qryProc.onUnswap(space, key, val);
        }
        finally {
            leaveBusy();
        }
    }

    /**
     *
     */
    private void invalidateResultCache() {
        if (!qryResCache.isEmpty())
            qryResCache = new ConcurrentHashMap8<>();
    }

    /**
     * Writes key-value pair to index.
     *
     * @param key Key.
     * @param val Value.
     * @param ver Cache entry version.
     * @param expirationTime Expiration time or 0 if never expires.
     * @throws IgniteCheckedException In case of error.
     */
<<<<<<< HEAD
    public void store(K key, @Nullable V val, @Nullable ByteBuffer valBytes, GridCacheVersion ver, long expirationTime)
=======
    public void store(CacheObject key, CacheObject val, GridCacheVersion ver, long expirationTime)
>>>>>>> 0c13a08b
        throws IgniteCheckedException {
        assert key != null;
        assert val != null;
        assert enabled();

        if (key instanceof GridCacheInternal)
            return; // No-op.

        if (!enterBusy())
            return; // Ignore index update when node is stopping.

        try {
<<<<<<< HEAD
            if (val == null)
                val = cctx.marshaller().unmarshal(valBytes, cctx.deploy().globalLoader());

=======
>>>>>>> 0c13a08b
            qryProc.store(space, key, val, CU.versionToBytes(ver), expirationTime);
        }
        finally {
            invalidateResultCache();

            leaveBusy();
        }
    }

    /**
     * @param key Key.
     * @param val Value.
     * @throws IgniteCheckedException Thrown in case of any errors.
     */
    @SuppressWarnings("SimplifiableIfStatement")
    public void remove(CacheObject key, CacheObject val) throws IgniteCheckedException {
        assert key != null;

        if (!GridQueryProcessor.isEnabled(cctx.config()) && !(key instanceof GridCacheInternal))
            return; // No-op.

        if (!enterBusy())
            return; // Ignore index update when node is stopping.

        try {
            qryProc.remove(space, key, val);
        }
        finally {
            invalidateResultCache();

            leaveBusy();
        }
    }

    /**
     * Undeploys given class loader.
     *
     * @param ldr Class loader to undeploy.
     */
    public void onUndeploy(ClassLoader ldr) {
        if (!enterBusy())
            return; // Ignore index update when node is stopping.

        try {
            qryProc.onUndeploy(space, ldr);
        }
        catch (IgniteCheckedException e) {
            throw new IgniteException(e);
        }
        finally {
            invalidateResultCache();

            leaveBusy();
        }
    }

    /**
     * Executes local query.
     *
     * @param qry Query.
     * @return Query future.
     */
    public abstract CacheQueryFuture<?> queryLocal(GridCacheQueryBean qry);

    /**
     * Executes distributed query.
     *
     * @param qry Query.
     * @param nodes Nodes.
     * @return Query future.
     */
    public abstract CacheQueryFuture<?> queryDistributed(GridCacheQueryBean qry, Collection<ClusterNode> nodes);

    /**
     * Loads page.
     *
     * @param id Query ID.
     * @param qry Query.
     * @param nodes Nodes.
     * @param all Whether to load all pages.
     */
    public abstract void loadPage(long id, GridCacheQueryAdapter<?> qry, Collection<ClusterNode> nodes, boolean all);

    /**
     * Executes distributed fields query.
     *
     * @param qry Query.
     * @return Query future.
     */
    public abstract CacheQueryFuture<?> queryFieldsLocal(GridCacheQueryBean qry);

    /**
     * Executes distributed fields query.
     *
     * @param qry Query.
     * @param nodes Nodes.
     * @return Query future.
     */
    public abstract CacheQueryFuture<?> queryFieldsDistributed(GridCacheQueryBean qry, Collection<ClusterNode> nodes);

    /**
     * Performs query.
     *
     * @param qry Query.
     * @param args Arguments.
     * @param loc Local query or not.
     * @param subjId Security subject ID.
     * @param taskName Task name.
     * @param recipient ID of the recipient.
     * @return Collection of found keys.
     * @throws IgniteCheckedException In case of error.
     */
    private QueryResult<K, V> executeQuery(GridCacheQueryAdapter<?> qry,
        @Nullable Object[] args, boolean loc, @Nullable UUID subjId, @Nullable String taskName, Object recipient)
        throws IgniteCheckedException {
        if (qry.type() == null) {
            assert !loc;

            throw new IgniteCheckedException("Received next page request after iterator was removed. " +
                "Consider increasing maximum number of stored iterators (see " +
                "GridCacheConfiguration.getMaximumQueryIteratorCount() configuration property).");
        }

        QueryResult<K, V> res;

        T3<String, String, List<Object>> resKey = null;

        if (qry.type() == SQL) {
            resKey = new T3<>(qry.queryClassName(), qry.clause(), F.asList(args));

            res = (QueryResult<K, V>)qryResCache.get(resKey);

            if (res != null && res.addRecipient(recipient))
                return res;

            res = new QueryResult<>(qry.type(), recipient);

            if (qryResCache.putIfAbsent(resKey, res) != null)
                resKey = null;
        }
        else
            res = new QueryResult<>(qry.type(), recipient);

        GridCloseableIterator<IgniteBiTuple<K, V>> iter;

        try {
            switch (qry.type()) {
                case SQL:
                    if (cctx.gridEvents().isRecordable(EVT_CACHE_QUERY_EXECUTED)) {
                        cctx.gridEvents().record(new CacheQueryExecutedEvent<>(
                            cctx.localNode(),
                            "SQL query executed.",
                            EVT_CACHE_QUERY_EXECUTED,
                            CacheQueryType.SQL.name(),
                            cctx.namex(),
                            qry.queryClassName(),
                            qry.clause(),
                            null,
                            null,
                            args,
                            subjId,
                            taskName));
                    }

                    iter = qryProc.query(space, qry.clause(), F.asList(args),
                        qry.queryClassName(), filter(qry));

                    break;

                case SCAN:
                    if (cctx.gridEvents().isRecordable(EVT_CACHE_QUERY_EXECUTED)) {
                        cctx.gridEvents().record(new CacheQueryExecutedEvent<>(
                            cctx.localNode(),
                            "Scan query executed.",
                            EVT_CACHE_QUERY_EXECUTED,
                            CacheQueryType.SCAN.name(),
                            cctx.namex(),
                            null,
                            null,
                            qry.scanFilter(),
                            null,
                            null,
                            subjId,
                            taskName));
                    }

                    iter = scanIterator(qry);

                    break;

                case TEXT:
                    if (cctx.gridEvents().isRecordable(EVT_CACHE_QUERY_EXECUTED)) {
                        cctx.gridEvents().record(new CacheQueryExecutedEvent<>(
                            cctx.localNode(),
                            "Full text query executed.",
                            EVT_CACHE_QUERY_EXECUTED,
                            CacheQueryType.FULL_TEXT.name(),
                            cctx.namex(),
                            qry.queryClassName(),
                            qry.clause(),
                            null,
                            null,
                            null,
                            subjId,
                            taskName));
                    }

                    iter = qryProc.queryText(space, qry.clause(), qry.queryClassName(), filter(qry));

                    break;

                case SET:
                    iter = setIterator(qry);

                    break;

                case SQL_FIELDS:
                    assert false : "SQL fields query is incorrectly processed.";

                default:
                    throw new IgniteCheckedException("Unknown query type: " + qry.type());
            }

            res.onDone(iter);
        }
        catch (Exception e) {
            res.onDone(e);
        }
        finally {
            if (resKey != null)
                qryResCache.remove(resKey, res);
        }

        return res;
    }

    /**
     * Performs fields query.
     *
     * @param qry Query.
     * @param args Arguments.
     * @param loc Local query or not.
     * @param subjId Security subject ID.
     * @param taskName Task name.
     * @param recipient ID of the recipient.
     * @return Collection of found keys.
     * @throws IgniteCheckedException In case of error.
     */
    private FieldsResult executeFieldsQuery(GridCacheQueryAdapter<?> qry, @Nullable Object[] args,
        boolean loc, @Nullable UUID subjId, @Nullable String taskName, Object recipient) throws IgniteCheckedException {
        assert qry != null;

        FieldsResult res;

        T2<String, List<Object>> resKey = null;

        if (qry.clause() == null) {
            assert !loc;

            throw new IgniteCheckedException("Received next page request after iterator was removed. " +
                "Consider increasing maximum number of stored iterators (see " +
                "GridCacheConfiguration.getMaximumQueryIteratorCount() configuration property).");
        }

        if (qry.type() == SQL_FIELDS) {
            if (cctx.gridEvents().isRecordable(EVT_CACHE_QUERY_EXECUTED)) {
                cctx.gridEvents().record(new CacheQueryExecutedEvent<>(
                    cctx.localNode(),
                    "SQL fields query executed.",
                    EVT_CACHE_QUERY_EXECUTED,
                    CacheQueryType.SQL_FIELDS.name(),
                    cctx.namex(),
                    null,
                    qry.clause(),
                    null,
                    null,
                    args,
                    subjId,
                    taskName));
            }

            // Attempt to get result from cache.
            resKey = new T2<>(qry.clause(), F.asList(args));

            res = (FieldsResult)qryResCache.get(resKey);

            if (res != null && res.addRecipient(recipient))
                return res; // Cached result found.

            res = new FieldsResult(recipient);

            if (qryResCache.putIfAbsent(resKey, res) != null)
                resKey = null; // Failed to cache result.
        }
        else {
            assert qry.type() == SPI : "Unexpected query type: " + qry.type();

            if (cctx.gridEvents().isRecordable(EVT_CACHE_QUERY_EXECUTED)) {
                cctx.gridEvents().record(new CacheQueryExecutedEvent<>(
                    cctx.localNode(),
                    "SPI query executed.",
                    EVT_CACHE_QUERY_EXECUTED,
                    CacheQueryType.SPI.name(),
                    cctx.namex(),
                    null,
                    null,
                    null,
                    null,
                    args,
                    subjId,
                    taskName));
            }

            res = new FieldsResult(recipient);
        }

        try {
            if (qry.type() == SPI) {
                IgniteSpiCloseableIterator<?> iter = cctx.kernalContext().indexing().query(space, F.asList(args),
                    filter(qry));

                res.onDone(iter);
            }
            else {
                assert qry.type() == SQL_FIELDS;

                GridQueryFieldsResult qryRes = qryProc.queryFields(space, qry.clause(), F.asList(args), filter(qry));

                res.metaData(qryRes.metaData());

                res.onDone(qryRes.iterator());
            }
        }
        catch (Exception e) {
            res.onDone(e);
        }
        finally {
            if (resKey != null)
                qryResCache.remove(resKey, res);
        }

        return res;
    }

    /**
     * @param qry Query.
     * @return Cache set items iterator.
     */
    private GridCloseableIterator<IgniteBiTuple<K, V>> setIterator(GridCacheQueryAdapter<?> qry) {
        final GridSetQueryPredicate filter = (GridSetQueryPredicate)qry.scanFilter();

        filter.init(cctx);

        IgniteUuid id = filter.setId();

        Collection<GridCacheSetItemKey> data = cctx.dataStructures().setData(id);

        if (data == null)
            data = Collections.emptyList();

        final GridIterator<IgniteBiTuple<K, V>> it = F.iterator(data, new C1<GridCacheSetItemKey, IgniteBiTuple<K,
                V>>() {
                @Override public IgniteBiTuple<K, V> apply(GridCacheSetItemKey e) {
                    return new IgniteBiTuple<>((K)e.item(), (V)Boolean.TRUE);
                }
            }, true, new P1<GridCacheSetItemKey>() {
                @Override public boolean apply(GridCacheSetItemKey e) {
                    return filter.apply(e, null);
                }
            }
        );

        return new GridCloseableIteratorAdapter<IgniteBiTuple<K, V>>() {
            @Override protected boolean onHasNext() {
                return it.hasNext();
            }

            @Override protected IgniteBiTuple<K, V> onNext() {
                return it.next();
            }

            @Override protected void onRemove() {
                it.remove();
            }

            @Override protected void onClose() {
                // No-op.
            }
        };
    }

    /**
     * @param qry Query.
     * @return Full-scan row iterator.
     * @throws IgniteCheckedException If failed to get iterator.
     */
    @SuppressWarnings({"unchecked"})
    private GridCloseableIterator<IgniteBiTuple<K, V>> scanIterator(final GridCacheQueryAdapter<?> qry)
        throws IgniteCheckedException {
        IgniteInternalCache<K, V> prj0 = cctx.cache();

        if (qry.keepPortable())
            prj0 = prj0.keepPortable();

        final IgniteInternalCache<K, V> prj = prj0;

        final IgniteBiPredicate<K, V> keyValFilter = qry.scanFilter();

        injectResources(keyValFilter);

        final GridDhtCacheAdapter dht = cctx.isLocal() ? null : (cctx.isNear() ? cctx.near().dht() : cctx.dht());

        final ExpiryPolicy plc = cctx.expiry();

        final GridCloseableIteratorAdapter<IgniteBiTuple<K, V>> heapIt = new GridCloseableIteratorAdapter<IgniteBiTuple<K, V>>() {
            private IgniteBiTuple<K, V> next;

            private IgniteCacheExpiryPolicy expiryPlc = cctx.cache().expiryPolicy(plc);

            private Iterator<K> iter = qry.includeBackups() || cctx.isReplicated() ?
                prj.keySet().iterator() : prj.primaryKeySet().iterator();

            {
                advance();
            }

            @Override public boolean onHasNext() {
                return next != null;
            }

            @Override public IgniteBiTuple<K, V> onNext() {
                if (next == null)
                    throw new NoSuchElementException();

                IgniteBiTuple<K, V> next0 = next;

                advance();

                return next0;
            }

            private void advance() {
                IgniteBiTuple<K, V> next0 = null;

                while (iter.hasNext()) {
                    next0 = null;

                    K key = iter.next();

                    V val;

                    try {
                        val = prj.localPeek(key, CachePeekModes.ONHEAP_ONLY, expiryPlc);
                    }
                    catch (IgniteCheckedException e) {
                        if (log.isDebugEnabled())
                            log.debug("Failed to peek value: " + e);

                        val = null;
                    }

                    if (dht != null && expiryPlc != null && expiryPlc.readyToFlush(100)) {
                        dht.sendTtlUpdateRequest(expiryPlc);

                        expiryPlc = cctx.cache().expiryPolicy(plc);
                    }

                    if (val != null) {
                        next0 = F.t(key, val);

                        if (checkPredicate(next0))
                            break;
                        else
                            next0 = null;
                    }
                }

                next = next0 != null ?
                    new IgniteBiTuple<>(next0.getKey(), next0.getValue()) :
                    null;

                if (next == null)
                    sendTtlUpdate();
            }

            @Override protected void onClose() {
                sendTtlUpdate();
            }

            private void sendTtlUpdate() {
                if (dht != null && expiryPlc != null) {
                    dht.sendTtlUpdateRequest(expiryPlc);

                    expiryPlc = null;
                }
            }

            private boolean checkPredicate(Map.Entry<K, V> e) {
                if (keyValFilter != null) {
                    Map.Entry<K, V> e0 = (Map.Entry<K, V>)cctx.unwrapPortableIfNeeded(e, qry.keepPortable());

                    return keyValFilter.apply(e0.getKey(), e0.getValue());
                }

                return true;
            }
        };

        final GridIterator<IgniteBiTuple<K, V>> it;

        if (cctx.isSwapOrOffheapEnabled()) {
            List<GridIterator<IgniteBiTuple<K, V>>> iters = new ArrayList<>(3);

            iters.add(heapIt);

            if (cctx.isOffHeapEnabled())
                iters.add(offheapIterator(qry));

            if (cctx.swap().swapEnabled())
                iters.add(swapIterator(qry));

            it = new CompoundIterator<>(iters);
        }
        else
            it = heapIt;

        return new GridCloseableIteratorAdapter<IgniteBiTuple<K, V>>() {
            @Override protected boolean onHasNext() {
                return it.hasNext();
            }

            @Override protected IgniteBiTuple<K, V> onNext() {
                return it.next();
            }

            @Override protected void onRemove() {
                it.remove();
            }

            @Override protected void onClose() throws IgniteCheckedException {
                try {
                    heapIt.close();
                }
                finally {
                    if (keyValFilter instanceof CacheQueryCloseableScanBiPredicate)
                        ((CacheQueryCloseableScanBiPredicate)keyValFilter).onClose();
                }
            }
        };
    }

    /**
     * @param qry Query.
     * @return Swap iterator.
     * @throws IgniteCheckedException If failed.
     */
    private GridIterator<IgniteBiTuple<K, V>> swapIterator(GridCacheQueryAdapter<?> qry)
        throws IgniteCheckedException {
        IgniteBiPredicate<K, V> filter = qry.scanFilter();

        Iterator<Map.Entry<byte[], byte[]>> it = cctx.swap().rawSwapIterator();

        return scanIterator(it, filter, qry.keepPortable());
    }

    /**
     * @param qry Query.
     * @return Offheap iterator.
     */
    private GridIterator<IgniteBiTuple<K, V>> offheapIterator(GridCacheQueryAdapter<?> qry) {
        IgniteBiPredicate<K, V> filter = qry.scanFilter();

        if (cctx.offheapTiered() && filter != null) {
            OffheapIteratorClosure c = new OffheapIteratorClosure(filter, qry.keepPortable());

            return cctx.swap().rawOffHeapIterator(c);
        }
        else {
            Iterator<Map.Entry<byte[], byte[]>> it = cctx.swap().rawOffHeapIterator();

            return scanIterator(it, filter, qry.keepPortable());
        }
    }

    /**
     * @param it Lazy swap or offheap iterator.
     * @param filter Scan filter.
     * @param keepPortable Keep portable flag.
     * @return Iterator.
     */
    private GridIteratorAdapter<IgniteBiTuple<K, V>> scanIterator(
        @Nullable final Iterator<Map.Entry<byte[], byte[]>> it,
        @Nullable final IgniteBiPredicate<K, V> filter,
        final boolean keepPortable) {
        if (it == null)
            return new GridEmptyCloseableIterator<>();

        return new GridIteratorAdapter<IgniteBiTuple<K, V>>() {
            private IgniteBiTuple<K, V> next;

            {
                advance();
            }

            @Override public boolean hasNextX() {
                return next != null;
            }

            @Override public IgniteBiTuple<K, V> nextX() {
                if (next == null)
                    throw new NoSuchElementException();

                IgniteBiTuple<K, V> next0 = next;

                advance();

                return next0;
            }

            @Override public void removeX() {
                throw new UnsupportedOperationException();
            }

            private void advance() {
                next = null;

                while (it.hasNext()) {
                    final LazySwapEntry e = new LazySwapEntry(it.next());

                    if (filter != null) {
                        K key = (K)cctx.unwrapPortableIfNeeded(e.key(), keepPortable);
                        V val = (V)cctx.unwrapPortableIfNeeded(e.value(), keepPortable);

                        if (!filter.apply(key, val))
                            continue;
                    }

                    next = new IgniteBiTuple<>(e.key(), e.value());

                    break;
                }
            }
        };
    }

    /**
     * @param o Object to inject resources to.
     * @throws IgniteCheckedException If failure occurred while injecting resources.
     */
    private void injectResources(@Nullable Object o) throws IgniteCheckedException {
        if (o != null) {
            GridKernalContext ctx = cctx.kernalContext();

            ClassLoader ldr = o.getClass().getClassLoader();

            if (ctx.deploy().isGlobalLoader(ldr))
                ctx.resource().inject(ctx.deploy().getDeployment(ctx.deploy().getClassLoaderId(ldr)), o.getClass(), o);
            else
                ctx.resource().inject(ctx.deploy().getDeployment(o.getClass().getName()), o.getClass(), o);
        }
    }

    /**
     * Processes fields query request.
     *
     * @param qryInfo Query info.
     */
    protected void runFieldsQuery(GridCacheQueryInfo qryInfo) {
        assert qryInfo != null;

        if (!enterBusy()) {
            if (cctx.localNodeId().equals(qryInfo.senderId()))
                throw new IllegalStateException("Failed to process query request (grid is stopping).");

            return; // Ignore remote requests when when node is stopping.
        }

        try {
            if (log.isDebugEnabled())
                log.debug("Running query: " + qryInfo);

            boolean rmvRes = true;

            final boolean statsEnabled = cctx.config().isStatisticsEnabled();

            final boolean readEvt = cctx.gridEvents().isRecordable(EVT_CACHE_QUERY_OBJECT_READ);

            try {
                // Preparing query closures.
                IgniteClosure<Object, Object> trans = (IgniteClosure<Object, Object>)qryInfo.transformer();
                IgniteReducer<Object, Object> rdc = (IgniteReducer<Object, Object>)qryInfo.reducer();

                injectResources(trans);
                injectResources(rdc);

                GridCacheQueryAdapter<?> qry = qryInfo.query();

                int pageSize = qry.pageSize();

                Collection<Object> data = null;
                Collection<Object> entities = null;

                if (qryInfo.local() || rdc != null || cctx.isLocalNode(qryInfo.senderId()))
                    data = new ArrayList<>(pageSize);
                else
                    entities = new ArrayList<>(pageSize);

                String taskName = cctx.kernalContext().task().resolveTaskName(qry.taskHash());

                FieldsResult res = qryInfo.local() ?
                    executeFieldsQuery(qry, qryInfo.arguments(), qryInfo.local(), qry.subjectId(), taskName,
                    recipient(qryInfo.senderId(), qryInfo.requestId())) :
                    fieldsQueryResult(qryInfo, taskName);

                // If metadata needs to be returned to user and cleaned from internal fields - copy it.
                List<GridQueryFieldMetadata> meta = qryInfo.includeMetaData() ?
                    (res.metaData() != null ? new ArrayList<GridQueryFieldMetadata>(res.metaData()) : null) :
                    res.metaData();

                if (!qryInfo.includeMetaData())
                    meta = null;

                GridCloseableIterator<?> it = new GridSpiCloseableIteratorWrapper<Object>(
                    res.iterator(recipient(qryInfo.senderId(), qryInfo.requestId())));

                if (log.isDebugEnabled())
                    log.debug("Received fields iterator [iterHasNext=" + it.hasNext() + ']');

                if (!it.hasNext()) {
                    if (rdc != null)
                        data = Collections.singletonList(rdc.reduce());

                    onFieldsPageReady(qryInfo.local(), qryInfo, meta, entities, data, true, null);

                    return;
                }

                int cnt = 0;
                boolean metaSent = false;

                while (!Thread.currentThread().isInterrupted() && it.hasNext()) {
                    long start = statsEnabled ? System.nanoTime() : 0L;

                    Object row = it.next();

                    // Query is cancelled.
                    if (row == null) {
                        onPageReady(qryInfo.local(), qryInfo, null, true, null);

                        break;
                    }

                    if (statsEnabled) {
                        CacheMetricsImpl metrics = cctx.cache().metrics0();

                        metrics.onRead(true);

                        metrics.addGetTimeNanos(System.nanoTime() - start);
                    }

                    if (readEvt) {
                        cctx.gridEvents().record(new CacheQueryReadEvent<K, V>(
                            cctx.localNode(),
                            "SQL fields query result set row read.",
                            EVT_CACHE_QUERY_OBJECT_READ,
                            CacheQueryType.SQL_FIELDS.name(),
                            cctx.namex(),
                            null,
                            qry.clause(),
                            null,
                            null,
                            qryInfo.arguments(),
                            qry.subjectId(),
                            taskName,
                            null,
                            null,
                            null,
                            row));
                    }

                    if ((qryInfo.local() || rdc != null || cctx.isLocalNode(qryInfo.senderId()))) {
                        // Reduce.
                        if (rdc != null) {
                            if (!rdc.collect(row))
                                break;
                        }
                        else
                            data.add(row);
                    }
                    else
                        entities.add(row);

                    if (rdc == null && ((!qryInfo.allPages() && ++cnt == pageSize) || !it.hasNext())) {
                        onFieldsPageReady(qryInfo.local(), qryInfo, !metaSent ? meta : null,
                            entities, data, !it.hasNext(), null);

                        if (it.hasNext())
                            rmvRes = false;

                        if (!qryInfo.allPages())
                            return;
                    }
                }

                if (rdc != null) {
                    onFieldsPageReady(qryInfo.local(), qryInfo, meta, null,
                        Collections.singletonList(rdc.reduce()), true, null);
                }
            }
            catch (IgniteCheckedException e) {
                if (log.isDebugEnabled() || !e.hasCause(SQLException.class))
                    U.error(log, "Failed to run fields query [qry=" + qryInfo + ", node=" + cctx.nodeId() + ']', e);
                else {
                    if (e.hasCause(SQLException.class))
                        U.error(log, "Failed to run fields query [node=" + cctx.nodeId() +
                            ", msg=" + e.getCause(SQLException.class).getMessage() + ']');
                    else
                        U.error(log, "Failed to run fields query [node=" + cctx.nodeId() +
                            ", msg=" + e.getMessage() + ']');
                }

                onFieldsPageReady(qryInfo.local(), qryInfo, null, null, null, true, e);
            }
            catch (Throwable e) {
                U.error(log, "Failed to run fields query [qry=" + qryInfo + ", node=" + cctx.nodeId() + "]", e);

                onFieldsPageReady(qryInfo.local(), qryInfo, null, null, null, true, e);

                if (e instanceof Error)
                    throw (Error)e;
            }
            finally {
                if (rmvRes)
                    removeFieldsQueryResult(qryInfo.senderId(), qryInfo.requestId());
            }
        }
        finally {
            leaveBusy();
        }
    }

    /**
     * Processes cache query request.
     *
     * @param qryInfo Query info.
     */
    @SuppressWarnings("unchecked")
    protected void runQuery(GridCacheQueryInfo qryInfo) {
        assert qryInfo != null;

        if (!enterBusy()) {
            if (cctx.localNodeId().equals(qryInfo.senderId()))
                throw new IllegalStateException("Failed to process query request (grid is stopping).");

            return; // Ignore remote requests when when node is stopping.
        }

        try {
            boolean loc = qryInfo.local();

            if (log.isDebugEnabled())
                log.debug("Running query: " + qryInfo);

            boolean rmvIter = true;

            try {
                // Preparing query closures.
                IgniteClosure<Map.Entry<K, V>, Object> trans = (IgniteClosure<Map.Entry<K, V>, Object>)qryInfo.transformer();
                IgniteReducer<Map.Entry<K, V>, Object> rdc = (IgniteReducer<Map.Entry<K, V>, Object>)qryInfo.reducer();

                injectResources(trans);
                injectResources(rdc);

                GridCacheQueryAdapter<?> qry = qryInfo.query();

                int pageSize = qry.pageSize();

                boolean incBackups = qry.includeBackups();

                String taskName = cctx.kernalContext().task().resolveTaskName(qry.taskHash());

                IgniteSpiCloseableIterator<IgniteBiTuple<K, V>> iter;
                GridCacheQueryType type;

                QueryResult<K, V> res;

                res = loc ?
                    executeQuery(qry, qryInfo.arguments(), loc, qry.subjectId(), taskName,
                    recipient(qryInfo.senderId(), qryInfo.requestId())) :
                    queryResult(qryInfo, taskName);

                iter = res.iterator(recipient(qryInfo.senderId(), qryInfo.requestId()));
                type = res.type();

                GridCacheAdapter<K, V> cache = cctx.cache();

                if (log.isDebugEnabled())
                    log.debug("Received index iterator [iterHasNext=" + iter.hasNext() +
                        ", cacheSize=" + cache.size() + ']');

                int cnt = 0;

                boolean stop = false;
                boolean pageSent = false;

                Collection<Object> data = new ArrayList<>(pageSize);

                AffinityTopologyVersion topVer = cctx.affinity().affinityTopologyVersion();

                final boolean statsEnabled = cctx.config().isStatisticsEnabled();

                final boolean readEvt = cctx.gridEvents().isRecordable(EVT_CACHE_QUERY_OBJECT_READ);

                while (!Thread.currentThread().isInterrupted() && iter.hasNext()) {
                    long start = statsEnabled ? System.nanoTime() : 0L;

                    IgniteBiTuple<K, V> row = iter.next();

                    // Query is cancelled.
                    if (row == null) {
                        onPageReady(loc, qryInfo, null, true, null);

                        break;
                    }

                    K key = row.getKey();

                    // Filter backups for SCAN queries. Other types are filtered in indexing manager.
                    if (!cctx.isReplicated() && cctx.config().getCacheMode() != LOCAL && qry.type() == SCAN &&
                        !incBackups && !cctx.affinity().primary(cctx.localNode(), key, topVer)) {
                        if (log.isDebugEnabled())
                            log.debug("Ignoring backup element [row=" + row +
                                ", cacheMode=" + cctx.config().getCacheMode() + ", incBackups=" + incBackups +
                                ", primary=" + cctx.affinity().primary(cctx.localNode(), key, topVer) + ']');

                        continue;
                    }

                    V val = row.getValue();

                    if (log.isDebugEnabled()) {
                        ClusterNode primaryNode = CU.primaryNode(cctx, key);

                        log.debug("Record [key=" + key +
                            ", val=" + val +
                            ", incBackups=" + incBackups +
                            ", priNode=" + (primaryNode != null ? U.id8(primaryNode.id())  : null) +
                            ", node=" + U.id8(cctx.localNode().id()) + ']');
                    }

                    if (val == null) {
                        if (log.isDebugEnabled())
                            log.debug("Unsuitable record value: " + val);

                        continue;
                    }

                    if (statsEnabled) {
                        CacheMetricsImpl metrics = cctx.cache().metrics0();

                        metrics.onRead(true);

                        metrics.addGetTimeNanos(System.nanoTime() - start);
                    }

                    if (readEvt) {
                        switch (type) {
                            case SQL:
                                cctx.gridEvents().record(new CacheQueryReadEvent<>(
                                    cctx.localNode(),
                                    "SQL query entry read.",
                                    EVT_CACHE_QUERY_OBJECT_READ,
                                    CacheQueryType.SQL.name(),
                                    cctx.namex(),
                                    qry.queryClassName(),
                                    qry.clause(),
                                    null,
                                    null,
                                    qryInfo.arguments(),
                                    qry.subjectId(),
                                    taskName,
                                    key,
                                    val,
                                    null,
                                    null));

                                break;

                            case TEXT:
                                cctx.gridEvents().record(new CacheQueryReadEvent<>(
                                    cctx.localNode(),
                                    "Full text query entry read.",
                                    EVT_CACHE_QUERY_OBJECT_READ,
                                    CacheQueryType.FULL_TEXT.name(),
                                    cctx.namex(),
                                    qry.queryClassName(),
                                    qry.clause(),
                                    null,
                                    null,
                                    null,
                                    qry.subjectId(),
                                    taskName,
                                    key,
                                    val,
                                    null,
                                    null));

                                break;

                            case SCAN:
                                cctx.gridEvents().record(new CacheQueryReadEvent<>(
                                    cctx.localNode(),
                                    "Scan query entry read.",
                                    EVT_CACHE_QUERY_OBJECT_READ,
                                    CacheQueryType.SCAN.name(),
                                    cctx.namex(),
                                    null,
                                    null,
                                    qry.scanFilter(),
                                    null,
                                    null,
                                    qry.subjectId(),
                                    taskName,
                                    key,
                                    val,
                                    null,
                                    null));

                                break;
                        }
                    }

                    Map.Entry<K, V> entry = F.t(key, val);

                    // Unwrap entry for reducer or transformer only.
                    if (rdc != null || trans != null)
                        entry = (Map.Entry<K, V>)cctx.unwrapPortableIfNeeded(entry, qry.keepPortable());

                    // Reduce.
                    if (rdc != null) {
                        if (!rdc.collect(entry) || !iter.hasNext()) {
                            onPageReady(loc, qryInfo, Collections.singletonList(rdc.reduce()), true, null);

                            pageSent = true;

                            break;
                        }
                        else
                            continue;
                    }

                    data.add(trans != null ? trans.apply(entry) :
                        !loc ? new GridCacheQueryResponseEntry<>(key, val) : F.t(key, val));

                    if (!loc) {
                        if (++cnt == pageSize || !iter.hasNext()) {
                            boolean finished = !iter.hasNext();

                            onPageReady(loc, qryInfo, data, finished, null);

                            pageSent = true;

                            if (!finished)
                                rmvIter = false;

                            if (!qryInfo.allPages())
                                return;

                            data = new ArrayList<>(pageSize);

                            if (stop)
                                break; // while
                        }
                    }
                }

                if (!pageSent) {
                    if (rdc == null)
                        onPageReady(loc, qryInfo, data, true, null);
                    else
                        onPageReady(loc, qryInfo, Collections.singletonList(rdc.reduce()), true, null);
                }
            }
            catch (Throwable e) {
                U.error(log, "Failed to run query [qry=" + qryInfo + ", node=" + cctx.nodeId() + "]", e);

                onPageReady(loc, qryInfo, null, true, e);

                if (e instanceof Error)
                    throw (Error)e;
            }
            finally {
                if (rmvIter)
                    removeQueryResult(qryInfo.senderId(), qryInfo.requestId());
            }
        }
        finally {
            leaveBusy();
        }
    }

    /**
     * @param qryInfo Info.
     * @param taskName Task name.
     * @return Iterator.
     * @throws IgniteCheckedException In case of error.
     */
    private QueryResult<K, V> queryResult(GridCacheQueryInfo qryInfo, String taskName) throws IgniteCheckedException {
        final UUID sndId = qryInfo.senderId();

        assert sndId != null;

        Map<Long, GridFutureAdapter<QueryResult<K, V>>> futs = qryIters.get(sndId);

        if (futs == null) {
            futs = new LinkedHashMap<Long, GridFutureAdapter<QueryResult<K, V>>>(
                16, 0.75f, true) {
                @Override protected boolean removeEldestEntry(Map.Entry<Long, GridFutureAdapter<QueryResult<K, V>>> e) {
                    boolean rmv = size() > maxIterCnt;

                    if (rmv) {
                        try {
                            e.getValue().get().closeIfNotShared(recipient(sndId, e.getKey()));
                        }
                        catch (IgniteCheckedException ex) {
                            U.error(log, "Failed to close query iterator.", ex);
                        }
                    }

                    return rmv;
                }
            };

            Map<Long, GridFutureAdapter<QueryResult<K, V>>> old = qryIters.putIfAbsent(sndId, futs);

            if (old != null)
                futs = old;
        }

        return queryResult(futs, qryInfo, taskName);
    }

    /**
     * @param futs Futures map.
     * @param qryInfo Info.
     * @return Iterator.
     * @throws IgniteCheckedException In case of error.
     */
    @SuppressWarnings({"SynchronizationOnLocalVariableOrMethodParameter",
        "NonPrivateFieldAccessedInSynchronizedContext"})
    private QueryResult<K, V> queryResult(Map<Long, GridFutureAdapter<QueryResult<K, V>>> futs,
        GridCacheQueryInfo qryInfo, String taskName) throws IgniteCheckedException {
        assert futs != null;
        assert qryInfo != null;

        GridFutureAdapter<QueryResult<K, V>> fut;

        boolean exec = false;

        synchronized (futs) {
            fut = futs.get(qryInfo.requestId());

            if (fut == null) {
                futs.put(qryInfo.requestId(), fut = new GridFutureAdapter<>());

                exec = true;
            }
        }

        if (exec) {
            try {
                fut.onDone(executeQuery(qryInfo.query(), qryInfo.arguments(), false,
                    qryInfo.query().subjectId(), taskName, recipient(qryInfo.senderId(), qryInfo.requestId())));
            }
            catch (Error e) {
                fut.onDone(e);

                throw e;
            }
            catch (Throwable e) {
                fut.onDone(e);

                if (e instanceof Error)
                    throw (Error)e;
            }
        }

        return fut.get();
    }

    /**
     * @param sndId Sender node ID.
     * @param reqId Request ID.
     */
    @SuppressWarnings("SynchronizationOnLocalVariableOrMethodParameter")
    protected void removeQueryResult(@Nullable UUID sndId, long reqId) {
        if (sndId == null)
            return;

        Map<Long, GridFutureAdapter<QueryResult<K, V>>> futs = qryIters.get(sndId);

        if (futs != null) {
            IgniteInternalFuture<QueryResult<K, V>> fut;

            synchronized (futs) {
                fut = futs.remove(reqId);
            }

            if (fut != null) {
                try {
                    fut.get().closeIfNotShared(recipient(sndId, reqId));
                }
                catch (IgniteCheckedException e) {
                    U.error(log, "Failed to close iterator.", e);
                }
            }
        }
    }

    /**
     * @param sndId Sender node ID.
     * @param reqId Request ID.
     * @return Recipient ID.
     */
    private static Object recipient(UUID sndId, long reqId) {
        assert sndId != null;

        return new IgniteBiTuple<>(sndId, reqId);
    }

    /**
     * @param qryInfo Info.
     * @return Iterator.
     * @throws IgniteCheckedException In case of error.
     */
    private FieldsResult fieldsQueryResult(GridCacheQueryInfo qryInfo, String taskName)
        throws IgniteCheckedException {
        final UUID sndId = qryInfo.senderId();

        assert sndId != null;

        Map<Long, GridFutureAdapter<FieldsResult>> iters = fieldsQryRes.get(sndId);

        if (iters == null) {
            iters = new LinkedHashMap<Long, GridFutureAdapter<FieldsResult>>(16, 0.75f, true) {
                @Override protected boolean removeEldestEntry(Map.Entry<Long,
                    GridFutureAdapter<FieldsResult>> e) {
                    boolean rmv = size() > maxIterCnt;

                    if (rmv) {
                        try {
                            e.getValue().get().closeIfNotShared(recipient(sndId, e.getKey()));
                        }
                        catch (IgniteCheckedException ex) {
                            U.error(log, "Failed to close fields query iterator.", ex);
                        }
                    }

                    return rmv;
                }

                @Override public boolean equals(Object o) {
                    return o == this;
                }
            };

            Map<Long, GridFutureAdapter<FieldsResult>> old = fieldsQryRes.putIfAbsent(sndId, iters);

            if (old != null)
                iters = old;
        }

        return fieldsQueryResult(iters, qryInfo, taskName);
    }

    /**
     * @param resMap Results map.
     * @param qryInfo Info.
     * @return Fields query result.
     * @throws IgniteCheckedException In case of error.
     */
    @SuppressWarnings({"SynchronizationOnLocalVariableOrMethodParameter",
        "NonPrivateFieldAccessedInSynchronizedContext"})
    private FieldsResult fieldsQueryResult(Map<Long, GridFutureAdapter<FieldsResult>> resMap,
        GridCacheQueryInfo qryInfo, String taskName) throws IgniteCheckedException {
        assert resMap != null;
        assert qryInfo != null;

        GridFutureAdapter<FieldsResult> fut;

        boolean exec = false;

        synchronized (resMap) {
            fut = resMap.get(qryInfo.requestId());

            if (fut == null) {
                resMap.put(qryInfo.requestId(), fut =
                    new GridFutureAdapter<>());

                exec = true;
            }
        }

        if (exec) {
            try {
                fut.onDone(executeFieldsQuery(qryInfo.query(), qryInfo.arguments(), false,
                    qryInfo.query().subjectId(), taskName, recipient(qryInfo.senderId(), qryInfo.requestId())));
            }
            catch (IgniteCheckedException e) {
                fut.onDone(e);
            }
        }

        return fut.get();
    }

    /**
     * @param sndId Sender node ID.
     * @param reqId Request ID.
     */
    @SuppressWarnings("SynchronizationOnLocalVariableOrMethodParameter")
    protected void removeFieldsQueryResult(@Nullable UUID sndId, long reqId) {
        if (sndId == null)
            return;

        Map<Long, GridFutureAdapter<FieldsResult>> futs = fieldsQryRes.get(sndId);

        if (futs != null) {
            IgniteInternalFuture<FieldsResult> fut;

            synchronized (futs) {
                fut = futs.remove(reqId);
            }

            if (fut != null) {
                assert fut.isDone();

                try {
                    fut.get().closeIfNotShared(recipient(sndId, reqId));
                }
                catch (IgniteCheckedException e) {
                    U.error(log, "Failed to close iterator.", e);
                }
            }
        }
    }

    /**
     * Called when data for page is ready.
     *
     * @param loc Local query or not.
     * @param qryInfo Query info.
     * @param data Result data.
     * @param finished Last page or not.
     * @param e Exception in case of error.
     * @return {@code true} if page was processed right.
     */
    protected abstract boolean onPageReady(boolean loc, GridCacheQueryInfo qryInfo,
        @Nullable Collection<?> data, boolean finished, @Nullable Throwable e);

    /**
     * @param loc Local query or not.
     * @param qryInfo Query info.
     * @param metaData Meta data.
     * @param entities Indexing entities.
     * @param data Data.
     * @param finished Last page or not.
     * @param e Exception in case of error.
     * @return {@code true} if page was processed right.
     */
    protected abstract boolean onFieldsPageReady(boolean loc, GridCacheQueryInfo qryInfo,
        @Nullable List<GridQueryFieldMetadata> metaData,
        @Nullable Collection<?> entities,
        @Nullable Collection<?> data,
        boolean finished, @Nullable Throwable e);

    /**
     * Gets cache queries metrics.
     *
     * @return Cache queries metrics.
     */
    public QueryMetrics metrics() {
        return metrics.copy();
    }

    /**
     * Resets metrics.
     */
    public void resetMetrics() {
        metrics = new GridCacheQueryMetricsAdapter();
    }

    /**
     * @param duration Execution duration.
     * @param fail {@code true} if execution failed.
     */
    public void onMetricsUpdate(long duration, boolean fail) {
        metrics.onQueryExecute(duration, fail);
    }

    /**
     * Gets SQL metadata.
     *
     * @return SQL metadata.
     * @throws IgniteCheckedException In case of error.
     */
    public Collection<GridCacheSqlMetadata> sqlMetadata() throws IgniteCheckedException {
        if (!enterBusy())
            throw new IllegalStateException("Failed to get metadata (grid is stopping).");

        try {
            Callable<Collection<CacheSqlMetadata>> job = new MetadataJob();

            // Remote nodes that have current cache.
            Collection<ClusterNode> nodes = F.view(cctx.discovery().remoteNodes(), new P1<ClusterNode>() {
                @Override public boolean apply(ClusterNode n) {
                    return cctx.kernalContext().discovery().cacheAffinityNode(n, space);
                }
            });

            Collection<Collection<CacheSqlMetadata>> res = new ArrayList<>(nodes.size() + 1);

            IgniteInternalFuture<Collection<Collection<CacheSqlMetadata>>> rmtFut = null;

            // Get metadata from remote nodes.
            if (!nodes.isEmpty())
                rmtFut = cctx.closures().callAsyncNoFailover(BROADCAST, F.asSet(job), nodes, true);

            // Get local metadata.
            IgniteInternalFuture<Collection<CacheSqlMetadata>> locFut = cctx.closures().callLocalSafe(job, true);

            if (rmtFut != null)
                res.addAll(rmtFut.get());

            res.add(locFut.get());

            Map<String, Collection<CacheSqlMetadata>> map = new HashMap<>();

            for (Collection<CacheSqlMetadata> col : res) {
                for (CacheSqlMetadata meta : col) {
                    String name = meta.cacheName();

                    Collection<CacheSqlMetadata> cacheMetas = map.get(name);

                    if (cacheMetas == null)
                        map.put(name, cacheMetas = new LinkedList<>());

                    cacheMetas.add(meta);
                }
            }

            Collection<GridCacheSqlMetadata> col = new ArrayList<>(map.size());

            // Metadata for current cache must be first in list.
            col.add(new CacheSqlMetadata(map.remove(space)));

            for (Collection<CacheSqlMetadata> metas : map.values())
                col.add(new CacheSqlMetadata(metas));

            return col;
        }
        finally {
            leaveBusy();
        }
    }

    /**
     * @param <K> Key type.
     * @param <V> Value type.
     * @return Predicate.
     * @param includeBackups Include backups.
     */
    @SuppressWarnings("unchecked")
    @Nullable public <K, V> IndexingQueryFilter backupsFilter(boolean includeBackups) {
        if (includeBackups)
            return null;

        return new IndexingQueryFilter() {
            @Nullable @Override public IgniteBiPredicate<K, V> forSpace(final String spaceName) {
                final GridKernalContext ctx = cctx.kernalContext();

                final GridCacheAdapter<Object, Object> cache = ctx.cache().internalCache(spaceName);

                if (cache.context().isReplicated() || cache.configuration().getBackups() == 0)
                    return null;

                return new IgniteBiPredicate<K, V>() {
                    @Override public boolean apply(K k, V v) {
                        return cache.context().affinity().primary(ctx.discovery().localNode(), k, AffinityTopologyVersion.NONE);
                    }
                };
            }
        };
    }

    /**
     * @param qry Query.
     * @return Filter.
     */
    private IndexingQueryFilter filter(GridCacheQueryAdapter<?> qry) {
        return backupsFilter(qry.includeBackups());
    }

    /**
     * @param f1 First filter.
     * @param f2 Second filter.
     * @return And filter of the given two.
     */
    @Nullable private static IndexingQueryFilter and(@Nullable final IndexingQueryFilter f1,
        @Nullable final IndexingQueryFilter f2) {
        if (f1 == null)
            return f2;

        if (f2 == null)
            return f1;

        return new IndexingQueryFilter() {
            @Nullable @Override public <K, V> IgniteBiPredicate<K, V> forSpace(String spaceName) {
                final IgniteBiPredicate<K, V> fltr1 = f1.forSpace(spaceName);
                final IgniteBiPredicate<K, V> fltr2 = f2.forSpace(spaceName);

                if (fltr1 == null)
                    return fltr2;

                if (fltr2 == null)
                    return fltr1;

                return new IgniteBiPredicate<K, V>() {
                    @Override public boolean apply(K k, V v) {
                        return fltr1.apply(k, v) && fltr2.apply(k, v);
                    }
                };
            }
        };
    }

    /**
     * Prints memory statistics for debugging purposes.
     */
    @Override public void printMemoryStats() {
        X.println(">>>");
        X.println(">>> Query manager memory stats [grid=" + cctx.gridName() + ", cache=" + cctx.name() + ']');
    }

    /**
     * FOR TESTING ONLY
     *
     * @return Indexing space for this query manager.
     */
    public String space() {
        return space;
    }

    /**
     * Metadata job.
     */
    @GridInternal
    private static class MetadataJob implements IgniteCallable<Collection<CacheSqlMetadata>> {
        /** */
        private static final long serialVersionUID = 0L;

        /** Grid */
        @IgniteInstanceResource
        private Ignite ignite;

        /** {@inheritDoc} */
        @Override public Collection<CacheSqlMetadata> call() {
            final GridKernalContext ctx = ((IgniteKernal) ignite).context();

            Collection<String> cacheNames = F.viewReadOnly(ctx.cache().caches(),
                new C1<IgniteInternalCache<?, ?>, String>() {
                    @Override public String apply(IgniteInternalCache<?, ?> c) {
                        return c.name();
                    }
                },
                new P1<IgniteInternalCache<?, ?>>() {
                    @Override public boolean apply(IgniteInternalCache<?, ?> c) {
                        return !CU.MARSH_CACHE_NAME.equals(c.name()) && !CU.UTILITY_CACHE_NAME.equals(c.name()) &&
                            !CU.ATOMICS_CACHE_NAME.equals(c.name());
                    }
                }
            );

            return F.transform(cacheNames, new C1<String, CacheSqlMetadata>() {
                @Override public CacheSqlMetadata apply(String cacheName) {
                    Collection<GridQueryTypeDescriptor> types = ctx.query().types(cacheName);

                    Collection<String> names = U.newHashSet(types.size());
                    Map<String, String> keyClasses = U.newHashMap(types.size());
                    Map<String, String> valClasses = U.newHashMap(types.size());
                    Map<String, Map<String, String>> fields = U.newHashMap(types.size());
                    Map<String, Collection<GridCacheSqlIndexMetadata>> indexes = U.newHashMap(types.size());

                    for (GridQueryTypeDescriptor type : types) {
                        // Filter internal types (e.g., data structures).
                        if (type.name().startsWith("GridCache"))
                            continue;

                        names.add(type.name());

                        keyClasses.put(type.name(), type.keyClass().getName());
                        valClasses.put(type.name(), type.valueClass().getName());

                        int size = 2 + type.fields().size();

                        Map<String, String> fieldsMap = U.newLinkedHashMap(size);

                        // _KEY and _VAL are not included in GridIndexingTypeDescriptor.valueFields
                        fieldsMap.put("_KEY", type.keyClass().getName());
                        fieldsMap.put("_VAL", type.valueClass().getName());

                        for (Map.Entry<String, Class<?>> e : type.fields().entrySet())
                            fieldsMap.put(e.getKey().toUpperCase(), e.getValue().getName());

                        fields.put(type.name(), fieldsMap);

                        Collection<GridCacheSqlIndexMetadata> indexesCol =
                            new ArrayList<>(type.indexes().size());

                        for (Map.Entry<String, GridQueryIndexDescriptor> e : type.indexes().entrySet()) {
                            GridQueryIndexDescriptor desc = e.getValue();

                            // Add only SQL indexes.
                            if (desc.type() == GridQueryIndexType.SORTED) {
                                Collection<String> idxFields = e.getValue().fields();
                                Collection<String> descendings = new LinkedList<>();

                                for (String idxField : idxFields)
                                    if (desc.descending(idxField))
                                        descendings.add(idxField);

                                indexesCol.add(new CacheSqlIndexMetadata(e.getKey().toUpperCase(),
                                    idxFields, descendings, false));
                            }
                        }

                        indexes.put(type.name(), indexesCol);
                    }

                    return new CacheSqlMetadata(cacheName, names, keyClasses, valClasses, fields, indexes);
                }
            });
        }
    }

    /**
     * Cache metadata.
     */
    private static class CacheSqlMetadata implements GridCacheSqlMetadata {
        /** */
        private static final long serialVersionUID = 0L;

        /** */
        private String cacheName;

        /** */
        private Collection<String> types;

        /** */
        private Map<String, String> keyClasses;

        /** */
        private Map<String, String> valClasses;

        /** */
        private Map<String, Map<String, String>> fields;

        /** */
        private Map<String, Collection<GridCacheSqlIndexMetadata>> indexes;

        /**
         * Required by {@link Externalizable}.
         */
        public CacheSqlMetadata() {
            // No-op.
        }

        /**
         * @param cacheName Cache name.
         * @param types Types.
         * @param keyClasses Key classes map.
         * @param valClasses Value classes map.
         * @param fields Fields maps.
         * @param indexes Indexes.
         */
        CacheSqlMetadata(@Nullable String cacheName, Collection<String> types, Map<String, String> keyClasses,
            Map<String, String> valClasses, Map<String, Map<String, String>> fields,
            Map<String, Collection<GridCacheSqlIndexMetadata>> indexes) {
            assert types != null;
            assert keyClasses != null;
            assert valClasses != null;
            assert fields != null;
            assert indexes != null;

            this.cacheName = cacheName;
            this.types = types;
            this.keyClasses = keyClasses;
            this.valClasses = valClasses;
            this.fields = fields;
            this.indexes = indexes;
        }

        /**
         * @param metas Meta data instances from different nodes.
         */
        CacheSqlMetadata(Iterable<CacheSqlMetadata> metas) {
            types = new HashSet<>();
            keyClasses = new HashMap<>();
            valClasses = new HashMap<>();
            fields = new HashMap<>();
            indexes = new HashMap<>();

            for (CacheSqlMetadata meta : metas) {
                if (cacheName == null)
                    cacheName = meta.cacheName;
                else
                    assert F.eq(cacheName, meta.cacheName);

                types.addAll(meta.types);
                keyClasses.putAll(meta.keyClasses);
                valClasses.putAll(meta.valClasses);
                fields.putAll(meta.fields);
                indexes.putAll(meta.indexes);
            }
        }

        /** {@inheritDoc} */
        @Override public String cacheName() {
            return cacheName;
        }

        /** {@inheritDoc} */
        @Override public Collection<String> types() {
            return types;
        }

        /** {@inheritDoc} */
        @Override public String keyClass(String type) {
            return keyClasses.get(type);
        }

        /** {@inheritDoc} */
        @Override public String valueClass(String type) {
            return valClasses.get(type);
        }

        /** {@inheritDoc} */
        @Override public Map<String, String> fields(String type) {
            return fields.get(type);
        }

        /** {@inheritDoc} */
        @Override public Collection<GridCacheSqlIndexMetadata> indexes(String type) {
            return indexes.get(type);
        }

        /** {@inheritDoc} */
        @Override public void writeExternal(ObjectOutput out) throws IOException {
            U.writeString(out, cacheName);
            U.writeCollection(out, types);
            U.writeMap(out, keyClasses);
            U.writeMap(out, valClasses);
            U.writeMap(out, fields);
            U.writeMap(out, indexes);
        }

        /** {@inheritDoc} */
        @Override public void readExternal(ObjectInput in) throws IOException, ClassNotFoundException {
            cacheName = U.readString(in);
            types = U.readCollection(in);
            keyClasses = U.readMap(in);
            valClasses = U.readMap(in);
            fields = U.readMap(in);
            indexes = U.readMap(in);
        }

        /** {@inheritDoc} */
        @Override public String toString() {
            return S.toString(CacheSqlMetadata.class, this);
        }
    }

    /**
     * Cache metadata index.
     */
    private static class CacheSqlIndexMetadata implements GridCacheSqlIndexMetadata {
        /** */
        private static final long serialVersionUID = 0L;

        /** */
        private String name;

        /** */
        private Collection<String> fields;

        /** */
        private Collection<String> descendings;

        /** */
        private boolean unique;

        /**
         * Required by {@link Externalizable}.
         */
        public CacheSqlIndexMetadata() {
            // No-op.
        }

        /**
         * @param name Index name.
         * @param fields Fields.
         * @param descendings Descendings.
         * @param unique Unique flag.
         */
        CacheSqlIndexMetadata(String name, Collection<String> fields, Collection<String> descendings,
            boolean unique) {
            assert name != null;
            assert fields != null;
            assert descendings != null;

            this.name = name;
            this.fields = fields;
            this.descendings = descendings;
            this.unique = unique;
        }

        /** {@inheritDoc} */
        @Override public String name() {
            return name;
        }

        /** {@inheritDoc} */
        @Override public Collection<String> fields() {
            return fields;
        }

        /** {@inheritDoc} */
        @Override public boolean descending(String field) {
            return descendings.contains(field);
        }

        /** {@inheritDoc} */
        @Override public boolean unique() {
            return unique;
        }

        /** {@inheritDoc} */
        @Override public void writeExternal(ObjectOutput out) throws IOException {
            U.writeString(out, name);
            U.writeCollection(out, fields);
            U.writeCollection(out, descendings);
            out.writeBoolean(unique);
        }

        /** {@inheritDoc} */
        @Override public void readExternal(ObjectInput in) throws IOException, ClassNotFoundException {
            name = U.readString(in);
            fields = U.readCollection(in);
            descendings = U.readCollection(in);
            unique = in.readBoolean();
        }

        /** {@inheritDoc} */
        @Override public String toString() {
            return S.toString(CacheSqlIndexMetadata.class, this);
        }
    }

    /**
     *
     */
    private static class QueryResult<K, V> extends CachedResult<IgniteBiTuple<K, V>> {
        /** */
        private static final long serialVersionUID = 0L;

        /** */
        private final GridCacheQueryType type;

        /**
         * @param type Query type.
         * @param recipient ID of the recipient.
         */
        private QueryResult(GridCacheQueryType type, Object recipient) {
            super(recipient);

            this.type = type;
        }

        /**
         * @return Type.
         */
        public GridCacheQueryType type() {
            return type;
        }
    }

    /**
     *
     */
    private static class FieldsResult<Q> extends CachedResult<Q> {
        /** */
        private static final long serialVersionUID = 0L;

        /** */
        private List<GridQueryFieldMetadata> meta;

        /**
         * @param recipient ID of the recipient.
         */
        FieldsResult(Object recipient) {
            super(recipient);
        }

        /**
         * @return Metadata.
         */
        public List<GridQueryFieldMetadata> metaData() throws IgniteCheckedException {
            get(); // Ensure that result is ready.

            return meta;
        }

        /**
         * @param meta Metadata.
         */
        public void metaData(List<GridQueryFieldMetadata> meta) {
            this.meta = meta;
        }
    }

    /**
     *
     */
    private abstract class AbstractLazySwapEntry {
        /** */
        private K key;

        /** */
        private V val;

        /**
         * @return Key bytes.
         */
        protected abstract ByteBuffer keyBytes();

        /**
         * @return Value.
         * @throws IgniteCheckedException If failed.
         */
        protected abstract V unmarshalValue() throws IgniteCheckedException;

        /**
         * @return Key.
         */
        K key() {
            try {
                if (key != null)
                    return key;

                key = cctx.bytesToCacheKeyObject(keyBytes()).value(cctx.cacheObjectContext(), false);

                return key;
            }
            catch (IgniteCheckedException e) {
                throw new IgniteException(e);
            }
        }

        /**
         * @return Value.
         */
        V value() {
            try {
                if (val != null)
                    return val;

                val = unmarshalValue();

                return val;
            }
            catch (IgniteCheckedException e) {
                throw new IgniteException(e);
            }
        }

        /**
         * @return TTL.
         */
        abstract long timeToLive();

        /**
         * @return Expire time.
         */
        abstract long expireTime();

        /**
         * @return Version.
         */
        abstract GridCacheVersion version();
    }

    /**
     *
     */
    private class LazySwapEntry extends AbstractLazySwapEntry {
        /** */
        private final Map.Entry<byte[], byte[]> e;

        /**
         * @param e Entry with
         */
        LazySwapEntry(Map.Entry<byte[], byte[]> e) {
            this.e = e;
        }

        /** {@inheritDoc} */
        @Override protected ByteBuffer keyBytes() {
            return ByteBuffer.wrap(e.getKey());
        }

        /** {@inheritDoc} */
        @SuppressWarnings("IfMayBeConditional")
        @Override protected V unmarshalValue() throws IgniteCheckedException {
            IgniteBiTuple<byte[], Byte> t = GridCacheSwapEntryImpl.getValue(e.getValue());

            CacheObject obj = cctx.cacheObjects().toCacheObject(cctx.cacheObjectContext(),
                t.get2(), ByteBuffer.wrap(t.get1()));

            return obj.value(cctx.cacheObjectContext(), false);
        }

        /** {@inheritDoc} */
        @Override long timeToLive() {
            return GridCacheSwapEntryImpl.timeToLive(e.getValue());
        }

        /** {@inheritDoc} */
        @Override long expireTime() {
            return GridCacheSwapEntryImpl.expireTime(e.getValue());
        }

        /** {@inheritDoc} */
        @Override GridCacheVersion version() {
            return GridCacheSwapEntryImpl.version(e.getValue());
        }
    }

    /**
     *
     */
    private class LazyOffheapEntry extends AbstractLazySwapEntry {
        /** */
        private final T2<Long, Integer> keyPtr;

        /** */
        private final T2<Long, Integer> valPtr;

        /**
         * @param keyPtr Key address.
         * @param valPtr Value address.
         */
        private LazyOffheapEntry(T2<Long, Integer> keyPtr, T2<Long, Integer> valPtr) {
            assert keyPtr != null;
            assert valPtr != null;

            this.keyPtr = keyPtr;
            this.valPtr = valPtr;
        }

        /** {@inheritDoc} */
        @Override protected ByteBuffer keyBytes() {
            return ByteBuffer.wrap(U.copyMemory(keyPtr.get1(), keyPtr.get2()));
        }

        /** {@inheritDoc} */
        @Override protected V unmarshalValue() throws IgniteCheckedException {
            long ptr = GridCacheOffheapSwapEntry.valueAddress(valPtr.get1(), valPtr.get2());

            CacheObject obj = cctx.fromOffheap(ptr, false);

            V val = CU.value(obj, cctx, false);

            assert val != null;

            return val;
        }

        /** {@inheritDoc} */
        @Override long timeToLive() {
            return GridCacheOffheapSwapEntry.timeToLive(valPtr.get1());
        }

        /** {@inheritDoc} */
        @Override long expireTime() {
            return GridCacheOffheapSwapEntry.expireTime(valPtr.get1());
        }

        /** {@inheritDoc} */
        @Override GridCacheVersion version() {
            return GridCacheOffheapSwapEntry.version(valPtr.get1());
        }
    }

    /**
     *
     */
    private class OffheapIteratorClosure
        extends CX2<T2<Long, Integer>, T2<Long, Integer>, IgniteBiTuple<K, V>> {
        /** */
        private static final long serialVersionUID = 7410163202728985912L;

        /** */
        private IgniteBiPredicate<K, V> filter;

        /** */
        private boolean keepPortable;

        /**
         * @param filter Filter.
         * @param keepPortable Keep portable flag.
         */
        private OffheapIteratorClosure(
            @Nullable IgniteBiPredicate<K, V> filter,
            boolean keepPortable) {
            assert filter != null;

            this.filter = filter;
            this.keepPortable = keepPortable;
        }

        /** {@inheritDoc} */
        @Nullable @Override public IgniteBiTuple<K, V> applyx(T2<Long, Integer> keyPtr,
            T2<Long, Integer> valPtr)
            throws IgniteCheckedException {
            LazyOffheapEntry e = new LazyOffheapEntry(keyPtr, valPtr);

            K key = (K)cctx.unwrapPortableIfNeeded(e.key(), keepPortable);
            V val = (V)cctx.unwrapPortableIfNeeded(e.value(), keepPortable);

            if (!filter.apply(key, val))
                return null;

            return new IgniteBiTuple<>(e.key(), (V)cctx.unwrapTemporary(e.value())) ;
        }
    }

    /**
     *
     */
    private static class CompoundIterator<T> extends GridIteratorAdapter<T> {
        /** */
        private static final long serialVersionUID = 4585888051556166304L;

        /** */
        private final List<GridIterator<T>> iters;

        /** */
        private int idx;

        /** */
        private GridIterator<T> iter;

        /**
         * @param iters Iterators.
         */
        private CompoundIterator(List<GridIterator<T>> iters) {
            if (iters.isEmpty())
                throw new IllegalArgumentException();

            this.iters = iters;

            iter = F.first(iters);
        }

        /** {@inheritDoc} */
        @Override public boolean hasNextX() throws IgniteCheckedException {
            if (iter.hasNextX())
                return true;

            idx++;

            while(idx < iters.size()) {
                iter = iters.get(idx);

                if (iter.hasNextX())
                    return true;

                idx++;
            }

            return false;
        }

        /** {@inheritDoc} */
        @Override public T nextX() throws IgniteCheckedException {
            if (!hasNextX())
                throw new NoSuchElementException();

            return iter.nextX();
        }

        /** {@inheritDoc} */
        @Override public void removeX() throws IgniteCheckedException {
            throw new UnsupportedOperationException();
        }
    }

    /**
     *
     */
    private class GridCacheScanSwapEntry implements Cache.Entry<K, V> {
        /** */
        private final AbstractLazySwapEntry e;

        /**
         * @param e Entry.
         */
        private GridCacheScanSwapEntry(AbstractLazySwapEntry e) {
            this.e = e;
        }

        /** {@inheritDoc} */
        @Nullable @Override public V getValue() {
            return e.value();
        }

        /** {@inheritDoc} */
        @Override public K getKey() {
            return e.key();
        }

        /** {@inheritDoc} */
        @Override public <T> T unwrap(Class<T> clazz) {
            if(clazz.isAssignableFrom(getClass()))
                return clazz.cast(this);

            throw new IllegalArgumentException();
        }
    }

    /**
     * Cached result.
     */
    private abstract static class CachedResult<R> extends GridFutureAdapter<IgniteSpiCloseableIterator<R>> {
        /** */
        private CircularQueue<R> queue;

        /** */
        private int pruned;

        /** Absolute position of each recipient. */
        private final Map<Object, QueueIterator> recipients = new GridLeanMap<>(1);

        /**
         * @param recipient ID of the recipient.
         */
        protected CachedResult(Object recipient) {
            boolean res = addRecipient(recipient);

            assert res;
        }


        /**
         * Close if this result does not have any other recipients.
         *
         * @param recipient ID of the recipient.
         * @throws IgniteCheckedException If failed.
         */
        public void closeIfNotShared(Object recipient) throws IgniteCheckedException {
            assert isDone();

            synchronized (recipients) {
                if (recipients.isEmpty())
                    return;

                recipients.remove(recipient);

                if (recipients.isEmpty())
                    get().close();
            }
        }

        /**
         * @param recipient ID of the recipient.
         * @return {@code true} If the recipient successfully added.
         */
        public boolean addRecipient(Object recipient) {
            synchronized (recipients) {
                if (isDone())
                    return false;

                assert !recipients.containsKey(recipient) : recipient + " -> " + recipients;

                recipients.put(recipient, new QueueIterator(recipient));
            }

            return true;
        }

        /** {@inheritDoc} */
        @Override public boolean onDone(@Nullable IgniteSpiCloseableIterator<R> res, @Nullable Throwable err) {
            assert !isDone();

            synchronized (recipients) {
                if (recipients.size() > 1) {
                    queue = new CircularQueue<>(128);

                    for (QueueIterator it : recipients.values())
                        it.init();
                }

                return super.onDone(res, err);
            }
        }

        /**
         *
         */
        private void pruneQueue() {
            assert !recipients.isEmpty();
            assert Thread.holdsLock(recipients);

            int minPos = Collections.min(recipients.values()).pos;

            if (minPos > pruned) {
                queue.remove(minPos - pruned);

                pruned = minPos;
            }
        }

        /**
         * @param recipient ID of the recipient.
         * @throws IgniteCheckedException If failed.
         */
        public IgniteSpiCloseableIterator<R> iterator(Object recipient) throws IgniteCheckedException {
            assert recipient != null;

            IgniteSpiCloseableIterator<R> it = get();

            assert it != null;

            synchronized (recipients) {
                return queue == null ? it : recipients.get(recipient);
            }
        }

        /**
         *
         */
        @SuppressWarnings("ComparableImplementedButEqualsNotOverridden")
        private class QueueIterator implements IgniteSpiCloseableIterator<R>, Comparable<QueueIterator> {
            /** */
            private static final long serialVersionUID = 0L;

            /** */
            private static final int NEXT_SIZE = 64;

            /** */
            private final Object recipient;

            /** */
            private int pos;

            /** */
            private Queue<R> next;

            /**
             * @param recipient ID of the recipient.
             */
            private QueueIterator(Object recipient) {
                this.recipient = recipient;
            }

            /**
             */
            public void init() {
                assert next == null;

                next = new ArrayDeque<>(NEXT_SIZE);
            }

            /** {@inheritDoc} */
            @Override public void close() throws IgniteCheckedException {
                closeIfNotShared(recipient);
            }

            /** {@inheritDoc} */
            @Override public boolean hasNext() {
                return !next.isEmpty() || fillNext();
            }

            /** {@inheritDoc} */
            @SuppressWarnings("IteratorNextCanNotThrowNoSuchElementException") // It can actually.
            @Override public R next() {
                return next.remove();
            }

            /**
             * @return {@code true} If elements were fetched into local queue of the iterator.
             */
            private boolean fillNext() {
                assert next.isEmpty();

                IgniteSpiCloseableIterator<R> it;

                try {
                    it = get();
                }
                catch (IgniteCheckedException e) {
                    throw new IgniteException(e);
                }

                synchronized (recipients) {
                    for (int i = 0; i < NEXT_SIZE; i++) {
                        R res;

                        int off = pos - pruned; // Offset of current iterator relative to queue begin.

                        if (off == queue.size()) { // We are leading the race.
                            if (!it.hasNext())
                                break; // Happy end.

                            res = it.next();

                            queue.add(res);
                        }
                        else // Someone fetched result into queue before us.
                            res = queue.get(off);

                        assert res != null;

                        pos++;
                        next.add(res);
                    }

                    pruneQueue();
                }

                return !next.isEmpty();
            }

            /** {@inheritDoc} */
            @Override public void remove() {
                throw new UnsupportedOperationException();
            }

            /** {@inheritDoc} */
            @Override public int compareTo(QueueIterator o) {
                return Integer.compare(pos, o.pos);
            }
        }
    }

    /**
     * Queue.
     */
    @SuppressWarnings("PackageVisibleInnerClass")
    static class CircularQueue<R> {
        /** */
        private int off;

        /** */
        private int size;

        /** */
        private R[] arr;

        /**
         * @param cap Initial capacity.
         */
        CircularQueue(int cap) {
            assert U.isPow2(cap);

            arr = (R[])new Object[cap];
        }

        /**
         * @param o Object to add.
         */
        public void add(R o) {
            if (size == arr.length) { // Resize.
                Object[] newArr = new Object[arr.length << 1];

                int tailSize = arr.length - off;

                System.arraycopy(arr, off, newArr, 0, tailSize);

                if (off != 0) {
                    System.arraycopy(arr, 0, newArr, tailSize, off);

                    off = 0;
                }

                arr = (R[])newArr;
            }

            int idx = (off + size) & (arr.length - 1);

            assert arr[idx] == null;

            arr[idx] = o;

            size++;
        }

        /**
         * @param n Number of elements to remove.
         */
        public void remove(int n) {
            assert n > 0 : n;
            assert n <= size : n + " " + size;

            int mask = arr.length - 1;

            for (int i = 0; i < n; i++) {
                int idx = (off + i) & mask;

                assert arr[idx] != null;

                arr[idx] = null;
            }

            size -= n;
            off += n;

            if (off >= arr.length)
                off -= arr.length;
        }

        /**
         * @param idx Index in queue.
         * @return Element at the given index.
         */
        public R get(int idx) {
            assert idx >= 0 : idx;
            assert idx < size : idx + " " + size;

            R res = arr[(idx + off) & (arr.length - 1)];

            assert res != null;

            return res;
        }

        /**
         * @return Size.
         */
        public int size() {
            return size;
        }
    }

    /**
     * Query for {@link IndexingSpi}.
     *
     * @param keepPortable Keep portable flag.
     * @return Query.
     */
    public <R> CacheQuery<R> createSpiQuery(boolean keepPortable) {
        return new GridCacheQueryAdapter<>(cctx,
            SPI,
            null,
            null,
            null,
            false,
            keepPortable);
    }

    /**
     * Creates user's predicate based scan query.
     *
     * @param filter Scan filter.
     * @param keepPortable Keep portable flag.
     * @return Created query.
     */
    @SuppressWarnings("unchecked")
    public CacheQuery<Map.Entry<K, V>> createScanQuery(@Nullable IgniteBiPredicate<K, V> filter,
        boolean keepPortable) {
        return new GridCacheQueryAdapter<>(cctx,
            SCAN,
            null,
            null,
            (IgniteBiPredicate<Object, Object>)filter,
            false,
            keepPortable);
    }

    /**
     * Creates user's full text query, queried class, and query clause.
     * For more information refer to {@link CacheQuery} documentation.
     *
     * @param clsName Query class name.
     * @param search Search clause.
     * @param keepPortable Keep portable flag.
     * @return Created query.
     */
    public CacheQuery<Map.Entry<K, V>> createFullTextQuery(String clsName,
        String search, boolean keepPortable) {
        A.notNull("clsName", clsName);
        A.notNull("search", search);

        return new GridCacheQueryAdapter<>(cctx,
            TEXT,
            clsName,
            search,
            null,
            false,
            keepPortable);
    }

    /**
     * Creates user's SQL fields query for given clause. For more information refer to
     * {@link CacheQuery} documentation.
     *
     * @param qry Query.
     * @param keepPortable Keep portable flag.
     * @return Created query.
     */
     public CacheQuery<List<?>> createSqlFieldsQuery(String qry, boolean keepPortable) {
        A.notNull(qry, "qry");

        return new GridCacheQueryAdapter<>(cctx,
            SQL_FIELDS,
            null,
            qry,
            null,
            false,
            keepPortable);
    }

    /**
     * Creates SQL fields query which will include results metadata if needed.
     *
     * @param qry SQL query.
     * @param incMeta Whether to include results metadata.
     * @param keepPortable Keep portable flag.
     * @return Created query.
     */
    public CacheQuery<List<?>> createSqlFieldsQuery(String qry, boolean incMeta, boolean keepPortable) {
        assert qry != null;

        return new GridCacheQueryAdapter<>(cctx,
            SQL_FIELDS,
            null,
            qry,
            null,
            incMeta,
            keepPortable);
    }
}<|MERGE_RESOLUTION|>--- conflicted
+++ resolved
@@ -338,11 +338,7 @@
      * @param expirationTime Expiration time or 0 if never expires.
      * @throws IgniteCheckedException In case of error.
      */
-<<<<<<< HEAD
-    public void store(K key, @Nullable V val, @Nullable ByteBuffer valBytes, GridCacheVersion ver, long expirationTime)
-=======
     public void store(CacheObject key, CacheObject val, GridCacheVersion ver, long expirationTime)
->>>>>>> 0c13a08b
         throws IgniteCheckedException {
         assert key != null;
         assert val != null;
@@ -355,12 +351,6 @@
             return; // Ignore index update when node is stopping.
 
         try {
-<<<<<<< HEAD
-            if (val == null)
-                val = cctx.marshaller().unmarshal(valBytes, cctx.deploy().globalLoader());
-
-=======
->>>>>>> 0c13a08b
             qryProc.store(space, key, val, CU.versionToBytes(ver), expirationTime);
         }
         finally {
