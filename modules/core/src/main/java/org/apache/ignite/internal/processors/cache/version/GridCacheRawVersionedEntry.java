--- conflicted
+++ resolved
@@ -369,13 +369,9 @@
 
     /** {@inheritDoc} */
     @Override public String toString() {
-<<<<<<< HEAD
-        return S.toString(GridCacheRawVersionedEntry.class, this);
-=======
         return S.toString(GridCacheRawVersionedEntry.class, this,
-            "keyBytesLen", keyBytes != null ? keyBytes.length : "n/a",
-            "valBytesLen", valBytes != null ? valBytes.length : "n/a",
+            "keyBytesLen", keyBytes != null ? keyBytes.limit() : "n/a",
+            "valBytesLen", valBytes != null ? valBytes.limit() : "n/a",
             "super", super.toString());
->>>>>>> e168c633
     }
 }