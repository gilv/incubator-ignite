--- conflicted
+++ resolved
@@ -1037,32 +1037,6 @@
         if (log.isDebugEnabled())
             log.debug("Starting cache query index...");
 
-<<<<<<< HEAD
-=======
-        if (ctx == null) // This is allowed in some tests.
-            marshaller = new JdkMarshaller();
-        else {
-            this.ctx = ctx;
-
-            nodeId = ctx.localNodeId();
-            marshaller = ctx.config().getMarshaller();
-
-            QueryConfiguration cfg0 = ctx.config().getQueryConfiguration();
-
-            if (cfg0 != null)
-                cfg = cfg0;
-
-            for (CacheConfiguration cacheCfg : ctx.config().getCacheConfiguration())
-                registerSpace(cacheCfg.getName());
-
-            mapQryExec = new GridMapQueryExecutor();
-            rdcQryExec = new GridReduceQueryExecutor();
-
-            mapQryExec.start(ctx, this);
-            rdcQryExec.start(ctx, this);
-        }
-
->>>>>>> d8c07667
         System.setProperty("h2.serializeJavaObject", "false");
 
         if (SysProperties.serializeJavaObject) {
@@ -1104,7 +1078,7 @@
         }
 
         if (ctx == null) // This is allowed in some tests.
-            marshaller = new OptimizedMarshaller();
+            marshaller = new JdkMarshaller();
         else {
             this.ctx = ctx;
 
