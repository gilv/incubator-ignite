/*
 * Licensed to the Apache Software Foundation (ASF) under one or more
 * contributor license agreements.  See the NOTICE file distributed with
 * this work for additional information regarding copyright ownership.
 * The ASF licenses this file to You under the Apache License, Version 2.0
 * (the "License"); you may not use this file except in compliance with
 * the License.  You may obtain a copy of the License at
 *
 *      http://www.apache.org/licenses/LICENSE-2.0
 *
 * Unless required by applicable law or agreed to in writing, software
 * distributed under the License is distributed on an "AS IS" BASIS,
 * WITHOUT WARRANTIES OR CONDITIONS OF ANY KIND, either express or implied.
 * See the License for the specific language governing permissions and
 * limitations under the License.
 */

package org.apache.ignite.internal.processors.query.h2.opt;

import org.apache.ignite.*;
import org.apache.ignite.internal.*;
import org.apache.ignite.internal.processors.cache.*;
import org.apache.ignite.internal.processors.cache.CacheObject;
import org.apache.ignite.internal.processors.query.*;
import org.apache.ignite.internal.util.*;
import org.apache.ignite.internal.util.lang.*;
import org.apache.ignite.internal.util.offheap.unsafe.*;
import org.apache.ignite.internal.util.typedef.internal.*;
import org.apache.ignite.lang.*;
import org.apache.ignite.spi.indexing.*;
import org.apache.lucene.analysis.standard.*;
import org.apache.lucene.document.*;
import org.apache.lucene.index.*;
import org.apache.lucene.queryParser.*;
import org.apache.lucene.search.*;
import org.apache.lucene.util.*;
import org.h2.util.*;
import org.jetbrains.annotations.*;

import java.io.*;
import java.nio.*;
import java.util.*;
import java.util.concurrent.atomic.*;

import static org.apache.ignite.internal.processors.query.h2.IgniteH2Indexing.*;

/**
 * Lucene fulltext index.
 */
public class GridLuceneIndex implements Closeable {
    /** Field name for string representation of value. */
    public static final String VAL_STR_FIELD_NAME = "_gg_val_str__";

    /** Field name for value version. */
    public static final String VER_FIELD_NAME = "_gg_ver__";

    /** Field name for value expiration time. */
    public static final String EXPIRATION_TIME_FIELD_NAME = "_gg_expires__";

    /** */
    private final String spaceName;

    /** */
    private final GridQueryTypeDescriptor type;

    /** */
    private final IndexWriter writer;

    /** */
    private final String[] idxdFields;

    /** */
    private final AtomicLong updateCntr = new GridAtomicLong();

    /** */
    private final GridLuceneDirectory dir;

    /** */
    private final GridKernalContext ctx;

    /**
     * Constructor.
     *
     * @param ctx Kernal context.
     * @param mem Unsafe memory.
     * @param spaceName Space name.
     * @param type Type descriptor.
     * @throws IgniteCheckedException If failed.
     */
    public GridLuceneIndex(GridKernalContext ctx, @Nullable GridUnsafeMemory mem,
        @Nullable String spaceName, GridQueryTypeDescriptor type) throws IgniteCheckedException {
        this.ctx = ctx;
        this.spaceName = spaceName;
        this.type = type;

        dir = new GridLuceneDirectory(mem == null ? new GridUnsafeMemory(0) : mem);

        try {
            writer = new IndexWriter(dir, new IndexWriterConfig(Version.LUCENE_30, new StandardAnalyzer(
                Version.LUCENE_30)));
        }
        catch (IOException e) {
            throw new IgniteCheckedException(e);
        }

        GridQueryIndexDescriptor idx = null;

        for (GridQueryIndexDescriptor descriptor : type.indexes().values()) {
            if (descriptor.type() == GridQueryIndexType.FULLTEXT) {
                idx = descriptor;

                break;
            }
        }

        if (idx != null) {
            Collection<String> fields = idx.fields();

            idxdFields = new String[fields.size() + 1];

            fields.toArray(idxdFields);
        }
        else {
            assert type.valueTextIndex() || type.valueClass() == String.class;

            idxdFields = new String[1];
        }

        idxdFields[idxdFields.length - 1] = VAL_STR_FIELD_NAME;
    }

    /**
     * @return Cache object context.
     */
    private CacheObjectContext objectContext() {
        if (ctx == null)
            return null;

        return ctx.cache().internalCache(spaceName).context().cacheObjectContext();
    }

    /**
     * Stores given data in this fulltext index.
     *
     * @param k Key.
     * @param v Value.
     * @param ver Version.
     * @param expires Expiration time.
     * @throws IgniteCheckedException If failed.
     */
    public void store(CacheObject k, CacheObject v, byte[] ver, long expires) throws IgniteCheckedException {
        CacheObjectContext coctx = objectContext();

        Object key = k.value(coctx, false);
        Object val = v.value(coctx, false);

        Document doc = new Document();

        boolean stringsFound = false;

        if (type.valueTextIndex() || type.valueClass() == String.class) {
            doc.add(new Field(VAL_STR_FIELD_NAME, val.toString(), Field.Store.YES, Field.Index.ANALYZED));

            stringsFound = true;
        }

        for (int i = 0, last = idxdFields.length - 1; i < last; i++) {
            Object fieldVal = type.value(idxdFields[i], key, val);

            if (fieldVal != null) {
                doc.add(new Field(idxdFields[i], fieldVal.toString(), Field.Store.YES, Field.Index.ANALYZED));

                stringsFound = true;
            }
        }

<<<<<<< HEAD
        String keyStr = org.apache.commons.codec.binary.Base64.encodeBase64String(U.toArray(marshaller.marshal(key)));
=======
        String keyStr = org.apache.commons.codec.binary.Base64.encodeBase64String(k.valueBytes(coctx));
>>>>>>> 0c13a08b

        try {
            // Delete first to avoid duplicates.
            writer.deleteDocuments(new Term(KEY_FIELD_NAME, keyStr));

            if (!stringsFound)
                return; // We did not find any strings to be indexed, will not store data at all.

            doc.add(new Field(KEY_FIELD_NAME, keyStr, Field.Store.YES, Field.Index.NOT_ANALYZED));

<<<<<<< HEAD
            if (storeVal && type.valueClass() != String.class) {
                ByteBuffer buf = marshaller.marshal(val);

                if (buf.hasArray())
                    doc.add(new Field(VAL_FIELD_NAME, buf.array(), buf.position(), buf.remaining()));
                else {
                    byte[] bytes = new byte[buf.remaining()];

                    buf.get(bytes);

                    doc.add(new Field(VAL_FIELD_NAME, bytes));
                }
            }
=======
            if (type.valueClass() != String.class)
                doc.add(new Field(VAL_FIELD_NAME, v.valueBytes(coctx)));
>>>>>>> 0c13a08b

            doc.add(new Field(VER_FIELD_NAME, ver));

            doc.add(new Field(EXPIRATION_TIME_FIELD_NAME, DateTools.timeToString(expires,
                DateTools.Resolution.MILLISECOND), Field.Store.YES, Field.Index.NOT_ANALYZED));

            writer.addDocument(doc);
        }
        catch (IOException e) {
            throw new IgniteCheckedException(e);
        }
        finally {
            updateCntr.incrementAndGet();
        }
    }

    /**
     * Removes entry for given key from this index.
     *
     * @param key Key.
     * @throws IgniteCheckedException If failed.
     */
    public void remove(CacheObject key) throws IgniteCheckedException {
        try {
            writer.deleteDocuments(new Term(KEY_FIELD_NAME,
<<<<<<< HEAD
                org.apache.commons.codec.binary.Base64.encodeBase64String(U.toArray(marshaller.marshal(key)))));
=======
                org.apache.commons.codec.binary.Base64.encodeBase64String(key.valueBytes(objectContext()))));
>>>>>>> 0c13a08b
        }
        catch (IOException e) {
            throw new IgniteCheckedException(e);
        }
        finally {
            updateCntr.incrementAndGet();
        }
    }

    /**
     * Runs lucene fulltext query over this index.
     *
     * @param qry Query.
     * @param filters Filters over result.
     * @return Query result.
     * @throws IgniteCheckedException If failed.
     */
    public <K, V> GridCloseableIterator<IgniteBiTuple<K, V>> query(String qry,
        IndexingQueryFilter filters) throws IgniteCheckedException {
        IndexReader reader;

        try {
            long updates = updateCntr.get();

            if (updates != 0) {
                writer.commit();

                updateCntr.addAndGet(-updates);
            }

            reader = IndexReader.open(writer, true);
        }
        catch (IOException e) {
            throw new IgniteCheckedException(e);
        }

        IndexSearcher searcher = new IndexSearcher(reader);

        MultiFieldQueryParser parser = new MultiFieldQueryParser(Version.LUCENE_30, idxdFields,
            writer.getAnalyzer());

        // Filter expired items.
        Filter f = new TermRangeFilter(EXPIRATION_TIME_FIELD_NAME, DateTools.timeToString(U.currentTimeMillis(),
            DateTools.Resolution.MILLISECOND), null, false, false);

        TopDocs docs;

        try {
            docs = searcher.search(parser.parse(qry), f, Integer.MAX_VALUE);
        }
        catch (Exception e) {
            throw new IgniteCheckedException(e);
        }

        IgniteBiPredicate<K, V> fltr = null;

        if (filters != null)
            fltr = filters.forSpace(spaceName);

        return new It<>(reader, searcher, docs.scoreDocs, fltr);
    }

    /** {@inheritDoc} */
    @Override public void close() {
        U.closeQuiet(writer);
        U.closeQuiet(dir);
    }

    /**
     * Key-value iterator over fulltext search result.
     */
    private class It<K, V> extends GridCloseableIteratorAdapter<IgniteBiTuple<K, V>> {
        /** */
        private static final long serialVersionUID = 0L;

        /** */
        private final IndexReader reader;

        /** */
        private final IndexSearcher searcher;

        /** */
        private final ScoreDoc[] docs;

        /** */
        private final IgniteBiPredicate<K, V> filters;

        /** */
        private int idx;

        /** */
        private IgniteBiTuple<K, V> curr;

        /** */
        private CacheObjectContext coctx;

        /**
         * Constructor.
         *
         * @param reader Reader.
         * @param searcher Searcher.
         * @param docs Docs.
         * @param filters Filters over result.
         * @throws IgniteCheckedException if failed.
         */
        private It(IndexReader reader, IndexSearcher searcher, ScoreDoc[] docs, IgniteBiPredicate<K, V> filters)
            throws IgniteCheckedException {
            this.reader = reader;
            this.searcher = searcher;
            this.docs = docs;
            this.filters = filters;

            coctx = objectContext();

            findNext();
        }

        /**
         * Filters key using predicates.
         *
         * @param key Key.
         * @param val Value.
         * @return {@code True} if key passes filter.
         */
        private boolean filter(K key, V val) {
            return filters == null || filters.apply(key, val) ;
        }

        /**
         * @param bytes Bytes.
         * @param ldr Class loader.
         * @return Object.
         * @throws IgniteCheckedException If failed.
         */
        @SuppressWarnings("unchecked")
        private <Z> Z unmarshall(byte[] bytes, ClassLoader ldr) throws IgniteCheckedException {
            if (coctx == null) // For tests.
                return (Z)Utils.deserialize(bytes, null);

            return (Z)coctx.processor().unmarshal(coctx, bytes, ldr);
        }

        /**
         * Finds next element.
         *
         * @throws IgniteCheckedException If failed.
         */
        @SuppressWarnings("unchecked")
        private void findNext() throws IgniteCheckedException {
            curr = null;

            while (idx < docs.length) {
                Document doc;

                try {
                    doc = searcher.doc(docs[idx++].doc);
                }
                catch (IOException e) {
                    throw new IgniteCheckedException(e);
                }

                ClassLoader ldr = null;

                if (ctx != null && ctx.deploy().enabled())
                    ldr = ctx.cache().internalCache(spaceName).context().deploy().globalLoader();

<<<<<<< HEAD
                K k = marshaller.unmarshal(ByteBuffer.wrap(
                    org.apache.commons.codec.binary.Base64.decodeBase64(keyStr)), ldr);
=======
                K k = unmarshall(org.apache.commons.codec.binary.Base64.decodeBase64(doc.get(KEY_FIELD_NAME)), ldr);
>>>>>>> 0c13a08b

                V v = type.valueClass() == String.class ?
                    (V)doc.get(VAL_STR_FIELD_NAME) :
                    this.<V>unmarshall(doc.getBinaryValue(VAL_FIELD_NAME), ldr);

<<<<<<< HEAD
                V v = valBytes != null ? marshaller.<V>unmarshal(ByteBuffer.wrap(valBytes), ldr) :
                    type.valueClass() == String.class ?
                    (V)doc.get(VAL_STR_FIELD_NAME): null;
=======
                assert v != null;
>>>>>>> 0c13a08b

                if (!filter(k, v))
                    continue;

                curr = new IgniteBiTuple<>(k, v);

                break;
            }
        }

        /** {@inheritDoc} */
        @Override protected IgniteBiTuple<K, V> onNext() throws IgniteCheckedException {
            IgniteBiTuple<K, V> res = curr;

            findNext();

            return res;
        }

        /** {@inheritDoc} */
        @Override protected boolean onHasNext() throws IgniteCheckedException {
            return curr != null;
        }

        /** {@inheritDoc} */
        @Override protected void onClose() throws IgniteCheckedException {
            U.closeQuiet(searcher);
            U.closeQuiet(reader);
        }
    }
}<|MERGE_RESOLUTION|>--- conflicted
+++ resolved
@@ -174,11 +174,7 @@
             }
         }
 
-<<<<<<< HEAD
-        String keyStr = org.apache.commons.codec.binary.Base64.encodeBase64String(U.toArray(marshaller.marshal(key)));
-=======
-        String keyStr = org.apache.commons.codec.binary.Base64.encodeBase64String(k.valueBytes(coctx));
->>>>>>> 0c13a08b
+        String keyStr = org.apache.commons.codec.binary.Base64.encodeBase64String(k.valueBytes(coctx).array());
 
         try {
             // Delete first to avoid duplicates.
@@ -189,24 +185,8 @@
 
             doc.add(new Field(KEY_FIELD_NAME, keyStr, Field.Store.YES, Field.Index.NOT_ANALYZED));
 
-<<<<<<< HEAD
-            if (storeVal && type.valueClass() != String.class) {
-                ByteBuffer buf = marshaller.marshal(val);
-
-                if (buf.hasArray())
-                    doc.add(new Field(VAL_FIELD_NAME, buf.array(), buf.position(), buf.remaining()));
-                else {
-                    byte[] bytes = new byte[buf.remaining()];
-
-                    buf.get(bytes);
-
-                    doc.add(new Field(VAL_FIELD_NAME, bytes));
-                }
-            }
-=======
             if (type.valueClass() != String.class)
-                doc.add(new Field(VAL_FIELD_NAME, v.valueBytes(coctx)));
->>>>>>> 0c13a08b
+                doc.add(new Field(VAL_FIELD_NAME, v.valueBytes(coctx).array()));
 
             doc.add(new Field(VER_FIELD_NAME, ver));
 
@@ -232,11 +212,7 @@
     public void remove(CacheObject key) throws IgniteCheckedException {
         try {
             writer.deleteDocuments(new Term(KEY_FIELD_NAME,
-<<<<<<< HEAD
-                org.apache.commons.codec.binary.Base64.encodeBase64String(U.toArray(marshaller.marshal(key)))));
-=======
-                org.apache.commons.codec.binary.Base64.encodeBase64String(key.valueBytes(objectContext()))));
->>>>>>> 0c13a08b
+                org.apache.commons.codec.binary.Base64.encodeBase64String(key.valueBytes(objectContext()).array())));
         }
         catch (IOException e) {
             throw new IgniteCheckedException(e);
@@ -376,7 +352,7 @@
             if (coctx == null) // For tests.
                 return (Z)Utils.deserialize(bytes, null);
 
-            return (Z)coctx.processor().unmarshal(coctx, bytes, ldr);
+            return (Z)coctx.unmarshal(ByteBuffer.wrap(bytes), ldr);
         }
 
         /**
@@ -403,24 +379,13 @@
                 if (ctx != null && ctx.deploy().enabled())
                     ldr = ctx.cache().internalCache(spaceName).context().deploy().globalLoader();
 
-<<<<<<< HEAD
-                K k = marshaller.unmarshal(ByteBuffer.wrap(
-                    org.apache.commons.codec.binary.Base64.decodeBase64(keyStr)), ldr);
-=======
                 K k = unmarshall(org.apache.commons.codec.binary.Base64.decodeBase64(doc.get(KEY_FIELD_NAME)), ldr);
->>>>>>> 0c13a08b
 
                 V v = type.valueClass() == String.class ?
                     (V)doc.get(VAL_STR_FIELD_NAME) :
                     this.<V>unmarshall(doc.getBinaryValue(VAL_FIELD_NAME), ldr);
 
-<<<<<<< HEAD
-                V v = valBytes != null ? marshaller.<V>unmarshal(ByteBuffer.wrap(valBytes), ldr) :
-                    type.valueClass() == String.class ?
-                    (V)doc.get(VAL_STR_FIELD_NAME): null;
-=======
                 assert v != null;
->>>>>>> 0c13a08b
 
                 if (!filter(k, v))
                     continue;
