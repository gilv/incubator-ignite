--- conflicted
+++ resolved
@@ -59,12 +59,7 @@
         cfg.setMapOutputValueClass(Text.class);
         cfg.set(CommonConfigurationKeys.IO_SERIALIZATIONS_KEY, CustomSerialization.class.getName());
 
-<<<<<<< HEAD
-        GridHadoopJob job = new GridHadoopV2Job(new GridHadoopJobId(UUID.randomUUID(), 1),
-            new GridHadoopDefaultJobInfo(cfg), null, log);
-=======
         GridHadoopJob job = new GridHadoopV2Job(new GridHadoopJobId(UUID.randomUUID(), 1), createJobInfo(cfg), log);
->>>>>>> e717a517
 
         GridHadoopTaskContext taskCtx = job.getTaskContext(new GridHadoopTaskInfo(null, GridHadoopTaskType.MAP, null, 0,
             0, null));
